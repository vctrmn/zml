{
  "lockFileVersion": 16,
  "registryFileHashes": {
    "https://bazel-registry.zml.ai/modules/abseil-cpp/20210324.2/MODULE.bazel": "not found",
    "https://bazel-registry.zml.ai/modules/abseil-cpp/20211102.0/MODULE.bazel": "not found",
    "https://bazel-registry.zml.ai/modules/abseil-cpp/20230125.1/MODULE.bazel": "not found",
    "https://bazel-registry.zml.ai/modules/abseil-cpp/20230802.0.bcr.1/MODULE.bazel": "not found",
    "https://bazel-registry.zml.ai/modules/abseil-cpp/20230802.0/MODULE.bazel": "not found",
    "https://bazel-registry.zml.ai/modules/abseil-cpp/20230802.1/MODULE.bazel": "not found",
    "https://bazel-registry.zml.ai/modules/abseil-cpp/20240116.0/MODULE.bazel": "not found",
    "https://bazel-registry.zml.ai/modules/abseil-cpp/20240116.1/MODULE.bazel": "not found",
    "https://bazel-registry.zml.ai/modules/abseil-cpp/20240116.2/MODULE.bazel": "not found",
    "https://bazel-registry.zml.ai/modules/abseil-cpp/20240722.0.bcr.2/MODULE.bazel": "not found",
    "https://bazel-registry.zml.ai/modules/apple_support/1.11.1/MODULE.bazel": "not found",
    "https://bazel-registry.zml.ai/modules/apple_support/1.15.1/MODULE.bazel": "not found",
    "https://bazel-registry.zml.ai/modules/apple_support/1.17.1/MODULE.bazel": "not found",
    "https://bazel-registry.zml.ai/modules/aspect_bazel_lib/2.10.0/MODULE.bazel": "not found",
    "https://bazel-registry.zml.ai/modules/aspect_bazel_lib/2.11.0/MODULE.bazel": "not found",
    "https://bazel-registry.zml.ai/modules/aspect_bazel_lib/2.8.1/MODULE.bazel": "not found",
    "https://bazel-registry.zml.ai/modules/aspect_bazel_lib/2.9.4/MODULE.bazel": "not found",
    "https://bazel-registry.zml.ai/modules/aspect_rules_py/1.3.1/MODULE.bazel": "not found",
    "https://bazel-registry.zml.ai/modules/bazel_features/1.1.1/MODULE.bazel": "not found",
    "https://bazel-registry.zml.ai/modules/bazel_features/1.10.0/MODULE.bazel": "not found",
    "https://bazel-registry.zml.ai/modules/bazel_features/1.11.0/MODULE.bazel": "not found",
    "https://bazel-registry.zml.ai/modules/bazel_features/1.15.0/MODULE.bazel": "not found",
    "https://bazel-registry.zml.ai/modules/bazel_features/1.17.0/MODULE.bazel": "not found",
    "https://bazel-registry.zml.ai/modules/bazel_features/1.18.0/MODULE.bazel": "not found",
    "https://bazel-registry.zml.ai/modules/bazel_features/1.19.0/MODULE.bazel": "not found",
    "https://bazel-registry.zml.ai/modules/bazel_features/1.20.0/MODULE.bazel": "not found",
    "https://bazel-registry.zml.ai/modules/bazel_features/1.21.0/MODULE.bazel": "not found",
    "https://bazel-registry.zml.ai/modules/bazel_features/1.22.0/MODULE.bazel": "not found",
    "https://bazel-registry.zml.ai/modules/bazel_features/1.23.0/MODULE.bazel": "not found",
    "https://bazel-registry.zml.ai/modules/bazel_features/1.3.0/MODULE.bazel": "not found",
    "https://bazel-registry.zml.ai/modules/bazel_features/1.4.1/MODULE.bazel": "not found",
    "https://bazel-registry.zml.ai/modules/bazel_features/1.9.0/MODULE.bazel": "not found",
    "https://bazel-registry.zml.ai/modules/bazel_features/1.9.1/MODULE.bazel": "not found",
    "https://bazel-registry.zml.ai/modules/bazel_skylib/1.0.3/MODULE.bazel": "not found",
    "https://bazel-registry.zml.ai/modules/bazel_skylib/1.1.1/MODULE.bazel": "not found",
    "https://bazel-registry.zml.ai/modules/bazel_skylib/1.2.0/MODULE.bazel": "not found",
    "https://bazel-registry.zml.ai/modules/bazel_skylib/1.2.1/MODULE.bazel": "not found",
    "https://bazel-registry.zml.ai/modules/bazel_skylib/1.3.0/MODULE.bazel": "not found",
    "https://bazel-registry.zml.ai/modules/bazel_skylib/1.4.1/MODULE.bazel": "not found",
    "https://bazel-registry.zml.ai/modules/bazel_skylib/1.4.2/MODULE.bazel": "not found",
    "https://bazel-registry.zml.ai/modules/bazel_skylib/1.5.0/MODULE.bazel": "not found",
    "https://bazel-registry.zml.ai/modules/bazel_skylib/1.6.1/MODULE.bazel": "not found",
    "https://bazel-registry.zml.ai/modules/bazel_skylib/1.7.0/MODULE.bazel": "not found",
    "https://bazel-registry.zml.ai/modules/bazel_skylib/1.7.1/MODULE.bazel": "not found",
    "https://bazel-registry.zml.ai/modules/buildifier_prebuilt/6.1.2/MODULE.bazel": "not found",
    "https://bazel-registry.zml.ai/modules/buildifier_prebuilt/7.3.1/MODULE.bazel": "not found",
    "https://bazel-registry.zml.ai/modules/buildozer/7.1.2/MODULE.bazel": "not found",
    "https://bazel-registry.zml.ai/modules/google_benchmark/1.8.2/MODULE.bazel": "not found",
    "https://bazel-registry.zml.ai/modules/googletest/1.11.0/MODULE.bazel": "not found",
    "https://bazel-registry.zml.ai/modules/googletest/1.14.0.bcr.1/MODULE.bazel": "not found",
    "https://bazel-registry.zml.ai/modules/googletest/1.14.0/MODULE.bazel": "not found",
    "https://bazel-registry.zml.ai/modules/googletest/1.15.2/MODULE.bazel": "not found",
    "https://bazel-registry.zml.ai/modules/hermetic_cc_toolchain/3.1.1/MODULE.bazel": "not found",
    "https://bazel-registry.zml.ai/modules/jsoncpp/1.9.5/MODULE.bazel": "not found",
    "https://bazel-registry.zml.ai/modules/libpfm/4.11.0/MODULE.bazel": "not found",
    "https://bazel-registry.zml.ai/modules/nlohmann_json/3.6.1/MODULE.bazel": "not found",
    "https://bazel-registry.zml.ai/modules/patchelf/0.18.0/MODULE.bazel": "not found",
    "https://bazel-registry.zml.ai/modules/pcre2/10.43/MODULE.bazel": "not found",
    "https://bazel-registry.zml.ai/modules/platforms/0.0.10/MODULE.bazel": "not found",
    "https://bazel-registry.zml.ai/modules/platforms/0.0.11/MODULE.bazel": "not found",
    "https://bazel-registry.zml.ai/modules/platforms/0.0.4/MODULE.bazel": "not found",
    "https://bazel-registry.zml.ai/modules/platforms/0.0.5/MODULE.bazel": "not found",
    "https://bazel-registry.zml.ai/modules/platforms/0.0.6/MODULE.bazel": "not found",
    "https://bazel-registry.zml.ai/modules/platforms/0.0.7/MODULE.bazel": "not found",
    "https://bazel-registry.zml.ai/modules/platforms/0.0.8/MODULE.bazel": "not found",
    "https://bazel-registry.zml.ai/modules/platforms/0.0.9/MODULE.bazel": "not found",
    "https://bazel-registry.zml.ai/modules/protobuf/21.7/MODULE.bazel": "not found",
    "https://bazel-registry.zml.ai/modules/protobuf/23.1/MODULE.bazel": "not found",
    "https://bazel-registry.zml.ai/modules/protobuf/24.4/MODULE.bazel": "not found",
    "https://bazel-registry.zml.ai/modules/protobuf/27.0/MODULE.bazel": "not found",
    "https://bazel-registry.zml.ai/modules/protobuf/27.1/MODULE.bazel": "not found",
    "https://bazel-registry.zml.ai/modules/protobuf/29.0-rc2/MODULE.bazel": "not found",
    "https://bazel-registry.zml.ai/modules/protobuf/29.0/MODULE.bazel": "not found",
    "https://bazel-registry.zml.ai/modules/protobuf/29.1/MODULE.bazel": "not found",
    "https://bazel-registry.zml.ai/modules/protobuf/29.2/MODULE.bazel": "not found",
    "https://bazel-registry.zml.ai/modules/protobuf/3.19.0/MODULE.bazel": "not found",
    "https://bazel-registry.zml.ai/modules/pybind11_bazel/2.11.1.bzl.1/MODULE.bazel": "not found",
    "https://bazel-registry.zml.ai/modules/pybind11_bazel/2.11.1/MODULE.bazel": "not found",
    "https://bazel-registry.zml.ai/modules/pybind11_bazel/2.12.0/MODULE.bazel": "not found",
    "https://bazel-registry.zml.ai/modules/re2/2023-09-01/MODULE.bazel": "not found",
    "https://bazel-registry.zml.ai/modules/re2/2024-02-01/MODULE.bazel": "not found",
    "https://bazel-registry.zml.ai/modules/re2/2024-07-02/MODULE.bazel": "not found",
    "https://bazel-registry.zml.ai/modules/rules_android/0.1.1/MODULE.bazel": "not found",
    "https://bazel-registry.zml.ai/modules/rules_apple/3.2.1/MODULE.bazel": "not found",
    "https://bazel-registry.zml.ai/modules/rules_cc/0.0.1/MODULE.bazel": "not found",
    "https://bazel-registry.zml.ai/modules/rules_cc/0.0.10/MODULE.bazel": "not found",
    "https://bazel-registry.zml.ai/modules/rules_cc/0.0.13/MODULE.bazel": "not found",
    "https://bazel-registry.zml.ai/modules/rules_cc/0.0.14/MODULE.bazel": "not found",
    "https://bazel-registry.zml.ai/modules/rules_cc/0.0.15/MODULE.bazel": "not found",
    "https://bazel-registry.zml.ai/modules/rules_cc/0.0.16/MODULE.bazel": "not found",
    "https://bazel-registry.zml.ai/modules/rules_cc/0.0.17/MODULE.bazel": "not found",
    "https://bazel-registry.zml.ai/modules/rules_cc/0.0.2/MODULE.bazel": "not found",
    "https://bazel-registry.zml.ai/modules/rules_cc/0.0.6/MODULE.bazel": "not found",
    "https://bazel-registry.zml.ai/modules/rules_cc/0.0.8/MODULE.bazel": "not found",
    "https://bazel-registry.zml.ai/modules/rules_cc/0.0.9/MODULE.bazel": "not found",
    "https://bazel-registry.zml.ai/modules/rules_cc/0.1.0/MODULE.bazel": "not found",
    "https://bazel-registry.zml.ai/modules/rules_distroless/0.5.1/MODULE.bazel": "not found",
    "https://bazel-registry.zml.ai/modules/rules_foreign_cc/0.9.0/MODULE.bazel": "not found",
    "https://bazel-registry.zml.ai/modules/rules_fuzzing/0.5.2/MODULE.bazel": "not found",
    "https://bazel-registry.zml.ai/modules/rules_java/4.0.0/MODULE.bazel": "not found",
    "https://bazel-registry.zml.ai/modules/rules_java/5.3.5/MODULE.bazel": "not found",
    "https://bazel-registry.zml.ai/modules/rules_java/6.0.0/MODULE.bazel": "not found",
    "https://bazel-registry.zml.ai/modules/rules_java/6.3.0/MODULE.bazel": "not found",
    "https://bazel-registry.zml.ai/modules/rules_java/6.4.0/MODULE.bazel": "not found",
    "https://bazel-registry.zml.ai/modules/rules_java/6.5.2/MODULE.bazel": "not found",
    "https://bazel-registry.zml.ai/modules/rules_java/7.1.0/MODULE.bazel": "not found",
    "https://bazel-registry.zml.ai/modules/rules_java/7.10.0/MODULE.bazel": "not found",
    "https://bazel-registry.zml.ai/modules/rules_java/7.12.2/MODULE.bazel": "not found",
    "https://bazel-registry.zml.ai/modules/rules_java/7.2.0/MODULE.bazel": "not found",
    "https://bazel-registry.zml.ai/modules/rules_java/7.3.2/MODULE.bazel": "not found",
    "https://bazel-registry.zml.ai/modules/rules_java/7.6.1/MODULE.bazel": "not found",
    "https://bazel-registry.zml.ai/modules/rules_java/8.6.1/MODULE.bazel": "not found",
    "https://bazel-registry.zml.ai/modules/rules_java/8.8.0/MODULE.bazel": "not found",
    "https://bazel-registry.zml.ai/modules/rules_jvm_external/4.4.2/MODULE.bazel": "not found",
    "https://bazel-registry.zml.ai/modules/rules_jvm_external/5.1/MODULE.bazel": "not found",
    "https://bazel-registry.zml.ai/modules/rules_jvm_external/5.2/MODULE.bazel": "not found",
    "https://bazel-registry.zml.ai/modules/rules_jvm_external/5.3/MODULE.bazel": "not found",
    "https://bazel-registry.zml.ai/modules/rules_jvm_external/6.1/MODULE.bazel": "not found",
    "https://bazel-registry.zml.ai/modules/rules_jvm_external/6.3/MODULE.bazel": "not found",
    "https://bazel-registry.zml.ai/modules/rules_kotlin/1.9.0/MODULE.bazel": "not found",
    "https://bazel-registry.zml.ai/modules/rules_kotlin/1.9.6/MODULE.bazel": "not found",
    "https://bazel-registry.zml.ai/modules/rules_license/0.0.3/MODULE.bazel": "not found",
    "https://bazel-registry.zml.ai/modules/rules_license/0.0.4/MODULE.bazel": "not found",
    "https://bazel-registry.zml.ai/modules/rules_license/0.0.7/MODULE.bazel": "not found",
    "https://bazel-registry.zml.ai/modules/rules_license/0.0.8/MODULE.bazel": "not found",
    "https://bazel-registry.zml.ai/modules/rules_license/1.0.0/MODULE.bazel": "not found",
    "https://bazel-registry.zml.ai/modules/rules_multitool/0.4.0/MODULE.bazel": "not found",
    "https://bazel-registry.zml.ai/modules/rules_pkg/0.7.0/MODULE.bazel": "not found",
    "https://bazel-registry.zml.ai/modules/rules_pkg/0.9.1/MODULE.bazel": "not found",
    "https://bazel-registry.zml.ai/modules/rules_pkg/1.0.1/MODULE.bazel": "not found",
    "https://bazel-registry.zml.ai/modules/rules_proto/4.0.0/MODULE.bazel": "not found",
    "https://bazel-registry.zml.ai/modules/rules_proto/5.3.0-21.7/MODULE.bazel": "not found",
    "https://bazel-registry.zml.ai/modules/rules_proto/6.0.0-rc1/MODULE.bazel": "not found",
    "https://bazel-registry.zml.ai/modules/rules_proto/6.0.2/MODULE.bazel": "not found",
    "https://bazel-registry.zml.ai/modules/rules_proto/7.0.2/MODULE.bazel": "not found",
    "https://bazel-registry.zml.ai/modules/rules_proto/7.1.0/MODULE.bazel": "not found",
    "https://bazel-registry.zml.ai/modules/rules_python/0.10.2/MODULE.bazel": "not found",
    "https://bazel-registry.zml.ai/modules/rules_python/0.23.1/MODULE.bazel": "not found",
    "https://bazel-registry.zml.ai/modules/rules_python/0.25.0/MODULE.bazel": "not found",
    "https://bazel-registry.zml.ai/modules/rules_python/0.28.0/MODULE.bazel": "not found",
    "https://bazel-registry.zml.ai/modules/rules_python/0.29.0/MODULE.bazel": "not found",
    "https://bazel-registry.zml.ai/modules/rules_python/0.31.0/MODULE.bazel": "not found",
    "https://bazel-registry.zml.ai/modules/rules_python/0.33.2/MODULE.bazel": "not found",
    "https://bazel-registry.zml.ai/modules/rules_python/0.34.0/MODULE.bazel": "not found",
    "https://bazel-registry.zml.ai/modules/rules_python/0.4.0/MODULE.bazel": "not found",
    "https://bazel-registry.zml.ai/modules/rules_python/0.40.0/MODULE.bazel": "not found",
    "https://bazel-registry.zml.ai/modules/rules_rust/0.57.1/MODULE.bazel": "not found",
    "https://bazel-registry.zml.ai/modules/rules_shell/0.2.0/MODULE.bazel": "not found",
    "https://bazel-registry.zml.ai/modules/rules_shell/0.3.0/MODULE.bazel": "not found",
    "https://bazel-registry.zml.ai/modules/rules_shell/0.4.0/MODULE.bazel": "not found",
    "https://bazel-registry.zml.ai/modules/rules_swift/1.15.1/MODULE.bazel": "not found",
    "https://bazel-registry.zml.ai/modules/rules_uv/0.53.0/MODULE.bazel": "not found",
    "https://bazel-registry.zml.ai/modules/stardoc/0.5.1/MODULE.bazel": "not found",
    "https://bazel-registry.zml.ai/modules/stardoc/0.5.3/MODULE.bazel": "not found",
    "https://bazel-registry.zml.ai/modules/stardoc/0.5.6/MODULE.bazel": "not found",
    "https://bazel-registry.zml.ai/modules/stardoc/0.6.2/MODULE.bazel": "not found",
    "https://bazel-registry.zml.ai/modules/stardoc/0.7.0/MODULE.bazel": "not found",
    "https://bazel-registry.zml.ai/modules/stardoc/0.7.1/MODULE.bazel": "not found",
    "https://bazel-registry.zml.ai/modules/toolchains_protoc/0.3.7/MODULE.bazel": "not found",
    "https://bazel-registry.zml.ai/modules/upb/0.0.0-20220923-a547704/MODULE.bazel": "not found",
    "https://bazel-registry.zml.ai/modules/upb/0.0.0-20230516-61a97ef/MODULE.bazel": "not found",
    "https://bazel-registry.zml.ai/modules/with_cfg.bzl/0.8.0/MODULE.bazel": "not found",
    "https://bazel-registry.zml.ai/modules/zlib/1.2.11/MODULE.bazel": "not found",
    "https://bazel-registry.zml.ai/modules/zlib/1.2.13/MODULE.bazel": "not found",
    "https://bazel-registry.zml.ai/modules/zlib/1.3.1.bcr.3/MODULE.bazel": "not found",
    "https://bazel-registry.zml.ai/modules/zlib/1.3.1/MODULE.bazel": "not found",
    "https://bazel-registry.zml.ai/modules/zstd/1.5.6/MODULE.bazel": "not found",
    "https://bcr.bazel.build/bazel_registry.json": "8a28e4aff06ee60aed2a8c281907fb8bcbf3b753c91fb5a5c57da3215d5b3497",
    "https://bcr.bazel.build/modules/abseil-cpp/20210324.2/MODULE.bazel": "7cd0312e064fde87c8d1cd79ba06c876bd23630c83466e9500321be55c96ace2",
    "https://bcr.bazel.build/modules/abseil-cpp/20211102.0/MODULE.bazel": "70390338f7a5106231d20620712f7cccb659cd0e9d073d1991c038eb9fc57589",
    "https://bcr.bazel.build/modules/abseil-cpp/20230125.1/MODULE.bazel": "89047429cb0207707b2dface14ba7f8df85273d484c2572755be4bab7ce9c3a0",
    "https://bcr.bazel.build/modules/abseil-cpp/20230802.0.bcr.1/MODULE.bazel": "1c8cec495288dccd14fdae6e3f95f772c1c91857047a098fad772034264cc8cb",
    "https://bcr.bazel.build/modules/abseil-cpp/20230802.0/MODULE.bazel": "d253ae36a8bd9ee3c5955384096ccb6baf16a1b1e93e858370da0a3b94f77c16",
    "https://bcr.bazel.build/modules/abseil-cpp/20230802.1/MODULE.bazel": "fa92e2eb41a04df73cdabeec37107316f7e5272650f81d6cc096418fe647b915",
    "https://bcr.bazel.build/modules/abseil-cpp/20240116.0/MODULE.bazel": "98dc378d64c12a4e4741ad3362f87fb737ee6a0886b2d90c3cdbb4d93ea3e0bf",
    "https://bcr.bazel.build/modules/abseil-cpp/20240116.1/MODULE.bazel": "37bcdb4440fbb61df6a1c296ae01b327f19e9bb521f9b8e26ec854b6f97309ed",
    "https://bcr.bazel.build/modules/abseil-cpp/20240116.2/MODULE.bazel": "73939767a4686cd9a520d16af5ab440071ed75cec1a876bf2fcfaf1f71987a16",
    "https://bcr.bazel.build/modules/abseil-cpp/20240722.0.bcr.2/MODULE.bazel": "c3661b44c9d3f17f0b65ffb544896aaeb89127398ea867537babac18133a002a",
    "https://bcr.bazel.build/modules/abseil-cpp/20240722.0.bcr.2/source.json": "464f3012c8f40cd51facbfc6962563971c6bd55f45ba16bd98313f2de73340c5",
    "https://bcr.bazel.build/modules/apple_support/1.11.1/MODULE.bazel": "1843d7cd8a58369a444fc6000e7304425fba600ff641592161d9f15b179fb896",
    "https://bcr.bazel.build/modules/apple_support/1.15.1/MODULE.bazel": "a0556fefca0b1bb2de8567b8827518f94db6a6e7e7d632b4c48dc5f865bc7c85",
    "https://bcr.bazel.build/modules/apple_support/1.17.1/MODULE.bazel": "655c922ab1209978a94ef6ca7d9d43e940cd97d9c172fb55f94d91ac53f8610b",
    "https://bcr.bazel.build/modules/apple_support/1.17.1/source.json": "6b2b8c74d14e8d485528a938e44bdb72a5ba17632b9e14ef6e68a5ee96c8347f",
    "https://bcr.bazel.build/modules/aspect_bazel_lib/2.10.0/MODULE.bazel": "ae12288421b12faeb09bc4cfb3c05945ce66df5c55fca8a2f2f66ae9f21c7acb",
    "https://bcr.bazel.build/modules/aspect_bazel_lib/2.11.0/MODULE.bazel": "cb1ba9f9999ed0bc08600c221f532c1ddd8d217686b32ba7d45b0713b5131452",
    "https://bcr.bazel.build/modules/aspect_bazel_lib/2.11.0/source.json": "92494d5aa43b96665397dd13ee16023097470fa85e276b93674d62a244de47ee",
    "https://bcr.bazel.build/modules/aspect_bazel_lib/2.8.1/MODULE.bazel": "812d2dd42f65dca362152101fbec418029cc8fd34cbad1a2fde905383d705838",
    "https://bcr.bazel.build/modules/aspect_bazel_lib/2.9.4/MODULE.bazel": "ccc41028429f894b02fde7ef67d416cba3ba5084ed9ddb9bb6107aa82d118776",
    "https://bcr.bazel.build/modules/aspect_rules_py/1.3.1/MODULE.bazel": "decc0b6ab6d6da06ab56efb56501d8936af0b658d02a38bf79b7a07fe0282cbe",
    "https://bcr.bazel.build/modules/aspect_rules_py/1.3.1/source.json": "d850787ada6bd27e98b8a8fa3413032087897726549f5c726be0b0f7583d584d",
    "https://bcr.bazel.build/modules/bazel_features/1.1.1/MODULE.bazel": "27b8c79ef57efe08efccbd9dd6ef70d61b4798320b8d3c134fd571f78963dbcd",
    "https://bcr.bazel.build/modules/bazel_features/1.10.0/MODULE.bazel": "f75e8807570484a99be90abcd52b5e1f390362c258bcb73106f4544957a48101",
    "https://bcr.bazel.build/modules/bazel_features/1.11.0/MODULE.bazel": "f9382337dd5a474c3b7d334c2f83e50b6eaedc284253334cf823044a26de03e8",
    "https://bcr.bazel.build/modules/bazel_features/1.15.0/MODULE.bazel": "d38ff6e517149dc509406aca0db3ad1efdd890a85e049585b7234d04238e2a4d",
    "https://bcr.bazel.build/modules/bazel_features/1.17.0/MODULE.bazel": "039de32d21b816b47bd42c778e0454217e9c9caac4a3cf8e15c7231ee3ddee4d",
    "https://bcr.bazel.build/modules/bazel_features/1.18.0/MODULE.bazel": "1be0ae2557ab3a72a57aeb31b29be347bcdc5d2b1eb1e70f39e3851a7e97041a",
    "https://bcr.bazel.build/modules/bazel_features/1.19.0/MODULE.bazel": "59adcdf28230d220f0067b1f435b8537dd033bfff8db21335ef9217919c7fb58",
    "https://bcr.bazel.build/modules/bazel_features/1.20.0/MODULE.bazel": "8b85300b9c8594752e0721a37210e34879d23adc219ed9dc8f4104a4a1750920",
    "https://bcr.bazel.build/modules/bazel_features/1.21.0/MODULE.bazel": "675642261665d8eea09989aa3b8afb5c37627f1be178382c320d1b46afba5e3b",
    "https://bcr.bazel.build/modules/bazel_features/1.22.0/MODULE.bazel": "5a5571e4155373c0463f568edfbcc1fb81dde7ec9e7d980999f1f03bff8d93cc",
    "https://bcr.bazel.build/modules/bazel_features/1.23.0/MODULE.bazel": "fd1ac84bc4e97a5a0816b7fd7d4d4f6d837b0047cf4cbd81652d616af3a6591a",
    "https://bcr.bazel.build/modules/bazel_features/1.23.0/source.json": "c72c61b722d7c3f884994fe647afeb2ed1ae66c437f8f370753551f7b4d8be7f",
    "https://bcr.bazel.build/modules/bazel_features/1.3.0/MODULE.bazel": "cdcafe83ec318cda34e02948e81d790aab8df7a929cec6f6969f13a489ccecd9",
    "https://bcr.bazel.build/modules/bazel_features/1.4.1/MODULE.bazel": "e45b6bb2350aff3e442ae1111c555e27eac1d915e77775f6fdc4b351b758b5d7",
    "https://bcr.bazel.build/modules/bazel_features/1.9.0/MODULE.bazel": "885151d58d90d8d9c811eb75e3288c11f850e1d6b481a8c9f766adee4712358b",
    "https://bcr.bazel.build/modules/bazel_features/1.9.1/MODULE.bazel": "8f679097876a9b609ad1f60249c49d68bfab783dd9be012faf9d82547b14815a",
    "https://bcr.bazel.build/modules/bazel_skylib/1.0.3/MODULE.bazel": "bcb0fd896384802d1ad283b4e4eb4d718eebd8cb820b0a2c3a347fb971afd9d8",
    "https://bcr.bazel.build/modules/bazel_skylib/1.1.1/MODULE.bazel": "1add3e7d93ff2e6998f9e118022c84d163917d912f5afafb3058e3d2f1545b5e",
    "https://bcr.bazel.build/modules/bazel_skylib/1.2.0/MODULE.bazel": "44fe84260e454ed94ad326352a698422dbe372b21a1ac9f3eab76eb531223686",
    "https://bcr.bazel.build/modules/bazel_skylib/1.2.1/MODULE.bazel": "f35baf9da0efe45fa3da1696ae906eea3d615ad41e2e3def4aeb4e8bc0ef9a7a",
    "https://bcr.bazel.build/modules/bazel_skylib/1.3.0/MODULE.bazel": "20228b92868bf5cfc41bda7afc8a8ba2a543201851de39d990ec957b513579c5",
    "https://bcr.bazel.build/modules/bazel_skylib/1.4.1/MODULE.bazel": "a0dcb779424be33100dcae821e9e27e4f2901d9dfd5333efe5ac6a8d7ab75e1d",
    "https://bcr.bazel.build/modules/bazel_skylib/1.4.2/MODULE.bazel": "3bd40978e7a1fac911d5989e6b09d8f64921865a45822d8b09e815eaa726a651",
    "https://bcr.bazel.build/modules/bazel_skylib/1.5.0/MODULE.bazel": "32880f5e2945ce6a03d1fbd588e9198c0a959bb42297b2cfaf1685b7bc32e138",
    "https://bcr.bazel.build/modules/bazel_skylib/1.6.1/MODULE.bazel": "8fdee2dbaace6c252131c00e1de4b165dc65af02ea278476187765e1a617b917",
    "https://bcr.bazel.build/modules/bazel_skylib/1.7.0/MODULE.bazel": "0db596f4563de7938de764cc8deeabec291f55e8ec15299718b93c4423e9796d",
    "https://bcr.bazel.build/modules/bazel_skylib/1.7.1/MODULE.bazel": "3120d80c5861aa616222ec015332e5f8d3171e062e3e804a2a0253e1be26e59b",
    "https://bcr.bazel.build/modules/bazel_skylib/1.7.1/source.json": "f121b43eeefc7c29efbd51b83d08631e2347297c95aac9764a701f2a6a2bb953",
    "https://bcr.bazel.build/modules/buildifier_prebuilt/6.1.2/MODULE.bazel": "2ef4962c8b0b6d8d21928a89190755619254459bc67f870dc0ccb9ba9952d444",
    "https://bcr.bazel.build/modules/buildifier_prebuilt/7.3.1/MODULE.bazel": "537faf0ad9f5892910074b8e43b4c91c96f1d5d86b6ed04bdbe40cf68aa48b68",
    "https://bcr.bazel.build/modules/buildifier_prebuilt/7.3.1/source.json": "55153a5e6ca9c8a7e266c4b46b951e8a010d25ec6062bc35d5d4f89925796bad",
    "https://bcr.bazel.build/modules/buildozer/7.1.2/MODULE.bazel": "2e8dd40ede9c454042645fd8d8d0cd1527966aa5c919de86661e62953cd73d84",
    "https://bcr.bazel.build/modules/buildozer/7.1.2/source.json": "c9028a501d2db85793a6996205c8de120944f50a0d570438fcae0457a5f9d1f8",
    "https://bcr.bazel.build/modules/google_benchmark/1.8.2/MODULE.bazel": "a70cf1bba851000ba93b58ae2f6d76490a9feb74192e57ab8e8ff13c34ec50cb",
    "https://bcr.bazel.build/modules/googletest/1.11.0/MODULE.bazel": "3a83f095183f66345ca86aa13c58b59f9f94a2f81999c093d4eeaa2d262d12f4",
    "https://bcr.bazel.build/modules/googletest/1.14.0.bcr.1/MODULE.bazel": "22c31a561553727960057361aa33bf20fb2e98584bc4fec007906e27053f80c6",
    "https://bcr.bazel.build/modules/googletest/1.14.0/MODULE.bazel": "cfbcbf3e6eac06ef9d85900f64424708cc08687d1b527f0ef65aa7517af8118f",
    "https://bcr.bazel.build/modules/googletest/1.15.2/MODULE.bazel": "6de1edc1d26cafb0ea1a6ab3f4d4192d91a312fd2d360b63adaa213cd00b2108",
    "https://bcr.bazel.build/modules/googletest/1.15.2/source.json": "dbdda654dcb3a0d7a8bc5d0ac5fc7e150b58c2a986025ae5bc634bb2cb61f470",
    "https://bcr.bazel.build/modules/hermetic_cc_toolchain/3.1.1/MODULE.bazel": "164331a6e73093376a19eaa1eae45a94aad3245e9e79d8f31237f4a8eb6c1c41",
    "https://bcr.bazel.build/modules/hermetic_cc_toolchain/3.1.1/source.json": "a2f67694b91ae575e2715fa2c5745c8c9879e7132852ef45c05b4e25a0d3b423",
    "https://bcr.bazel.build/modules/jsoncpp/1.9.5/MODULE.bazel": "31271aedc59e815656f5736f282bb7509a97c7ecb43e927ac1a37966e0578075",
    "https://bcr.bazel.build/modules/jsoncpp/1.9.5/source.json": "4108ee5085dd2885a341c7fab149429db457b3169b86eb081fa245eadf69169d",
    "https://bcr.bazel.build/modules/libpfm/4.11.0/MODULE.bazel": "45061ff025b301940f1e30d2c16bea596c25b176c8b6b3087e92615adbd52902",
    "https://bcr.bazel.build/modules/nlohmann_json/3.6.1/MODULE.bazel": "6f7b417dcc794d9add9e556673ad25cb3ba835224290f4f848f8e2db1e1fca74",
    "https://bcr.bazel.build/modules/nlohmann_json/3.6.1/source.json": "f448c6e8963fdfa7eb831457df83ad63d3d6355018f6574fb017e8169deb43a9",
    "https://bcr.bazel.build/modules/patchelf/0.18.0/MODULE.bazel": "15a6beff7e828d585c5bd0f9f93589df117b5594e9d19e43096c77de58b9ae5f",
    "https://bcr.bazel.build/modules/patchelf/0.18.0/source.json": "57caf6bcaa5ba515c6fb1c2eacee00735afbeb1ffacb34a57553fb139c8e4333",
    "https://bcr.bazel.build/modules/pcre2/10.43/MODULE.bazel": "08eaa025111bd0fedc14a8187c2905fa6ee4501fbe558193e9bf6cc3e2cdf23c",
    "https://bcr.bazel.build/modules/pcre2/10.43/source.json": "8b4149e707094f1d5b57df7216539c3415226e814085c4d960bd9f3d49581b88",
    "https://bcr.bazel.build/modules/platforms/0.0.10/MODULE.bazel": "8cb8efaf200bdeb2150d93e162c40f388529a25852b332cec879373771e48ed5",
    "https://bcr.bazel.build/modules/platforms/0.0.11/MODULE.bazel": "0daefc49732e227caa8bfa834d65dc52e8cc18a2faf80df25e8caea151a9413f",
    "https://bcr.bazel.build/modules/platforms/0.0.11/source.json": "f7e188b79ebedebfe75e9e1d098b8845226c7992b307e28e1496f23112e8fc29",
    "https://bcr.bazel.build/modules/platforms/0.0.4/MODULE.bazel": "9b328e31ee156f53f3c416a64f8491f7eb731742655a47c9eec4703a71644aee",
    "https://bcr.bazel.build/modules/platforms/0.0.5/MODULE.bazel": "5733b54ea419d5eaf7997054bb55f6a1d0b5ff8aedf0176fef9eea44f3acda37",
    "https://bcr.bazel.build/modules/platforms/0.0.6/MODULE.bazel": "ad6eeef431dc52aefd2d77ed20a4b353f8ebf0f4ecdd26a807d2da5aa8cd0615",
    "https://bcr.bazel.build/modules/platforms/0.0.7/MODULE.bazel": "72fd4a0ede9ee5c021f6a8dd92b503e089f46c227ba2813ff183b71616034814",
    "https://bcr.bazel.build/modules/platforms/0.0.8/MODULE.bazel": "9f142c03e348f6d263719f5074b21ef3adf0b139ee4c5133e2aa35664da9eb2d",
    "https://bcr.bazel.build/modules/platforms/0.0.9/MODULE.bazel": "4a87a60c927b56ddd67db50c89acaa62f4ce2a1d2149ccb63ffd871d5ce29ebc",
    "https://bcr.bazel.build/modules/protobuf/21.7/MODULE.bazel": "a5a29bb89544f9b97edce05642fac225a808b5b7be74038ea3640fae2f8e66a7",
    "https://bcr.bazel.build/modules/protobuf/23.1/MODULE.bazel": "88b393b3eb4101d18129e5db51847cd40a5517a53e81216144a8c32dfeeca52a",
    "https://bcr.bazel.build/modules/protobuf/24.4/MODULE.bazel": "7bc7ce5f2abf36b3b7b7c8218d3acdebb9426aeb35c2257c96445756f970eb12",
    "https://bcr.bazel.build/modules/protobuf/27.0/MODULE.bazel": "7873b60be88844a0a1d8f80b9d5d20cfbd8495a689b8763e76c6372998d3f64c",
    "https://bcr.bazel.build/modules/protobuf/27.1/MODULE.bazel": "703a7b614728bb06647f965264967a8ef1c39e09e8f167b3ca0bb1fd80449c0d",
    "https://bcr.bazel.build/modules/protobuf/29.0-rc2/MODULE.bazel": "6241d35983510143049943fc0d57937937122baf1b287862f9dc8590fc4c37df",
    "https://bcr.bazel.build/modules/protobuf/29.0/MODULE.bazel": "319dc8bf4c679ff87e71b1ccfb5a6e90a6dbc4693501d471f48662ac46d04e4e",
    "https://bcr.bazel.build/modules/protobuf/29.1/MODULE.bazel": "557c3457560ff49e122ed76c0bc3397a64af9574691cb8201b4e46d4ab2ecb95",
    "https://bcr.bazel.build/modules/protobuf/29.2/MODULE.bazel": "5435497c190d86f79b0568698c45044df7c8d97692886cda9fe9cf9053aea712",
    "https://bcr.bazel.build/modules/protobuf/29.2/source.json": "fe7090cc34072609b26d9beafb122916dabc1d47ba61b242c26c4b06c51384ab",
    "https://bcr.bazel.build/modules/protobuf/3.19.0/MODULE.bazel": "6b5fbb433f760a99a22b18b6850ed5784ef0e9928a72668b66e4d7ccd47db9b0",
    "https://bcr.bazel.build/modules/pybind11_bazel/2.11.1.bzl.1/MODULE.bazel": "1ef2994c097ee88f8f7ae8fbf991aaefb0603b2540fe575eca14943bc9f220a6",
    "https://bcr.bazel.build/modules/pybind11_bazel/2.11.1/MODULE.bazel": "88af1c246226d87e65be78ed49ecd1e6f5e98648558c14ce99176da041dc378e",
    "https://bcr.bazel.build/modules/pybind11_bazel/2.12.0/MODULE.bazel": "e6f4c20442eaa7c90d7190d8dc539d0ab422f95c65a57cc59562170c58ae3d34",
    "https://bcr.bazel.build/modules/pybind11_bazel/2.12.0/source.json": "6900fdc8a9e95866b8c0d4ad4aba4d4236317b5c1cd04c502df3f0d33afed680",
    "https://bcr.bazel.build/modules/re2/2023-09-01/MODULE.bazel": "cb3d511531b16cfc78a225a9e2136007a48cf8a677e4264baeab57fe78a80206",
    "https://bcr.bazel.build/modules/re2/2024-02-01/MODULE.bazel": "5ed922cb8b6c110e30969695e73bd0d3159576bf17ce8ee2443a7d07bf500551",
    "https://bcr.bazel.build/modules/re2/2024-07-02/MODULE.bazel": "0eadc4395959969297cbcf31a249ff457f2f1d456228c67719480205aa306daa",
    "https://bcr.bazel.build/modules/re2/2024-07-02/source.json": "547d0111a9d4f362db32196fef805abbf3676e8d6afbe44d395d87816c1130ca",
    "https://bcr.bazel.build/modules/rules_android/0.1.1/MODULE.bazel": "48809ab0091b07ad0182defb787c4c5328bd3a278938415c00a7b69b50c4d3a8",
    "https://bcr.bazel.build/modules/rules_android/0.1.1/source.json": "e6986b41626ee10bdc864937ffb6d6bf275bb5b9c65120e6137d56e6331f089e",
    "https://bcr.bazel.build/modules/rules_apple/3.2.1/MODULE.bazel": "55f19b572fdb4a4bd5a1c2231b60c663f8b4e3146769062b2bdeba72226c74b7",
    "https://bcr.bazel.build/modules/rules_apple/3.2.1/source.json": "b7e8aa85c5fcd9dfec8ea62642b7e93ca161a03b2c403ae05872813f5dfeb7be",
    "https://bcr.bazel.build/modules/rules_cc/0.0.1/MODULE.bazel": "cb2aa0747f84c6c3a78dad4e2049c154f08ab9d166b1273835a8174940365647",
    "https://bcr.bazel.build/modules/rules_cc/0.0.10/MODULE.bazel": "ec1705118f7eaedd6e118508d3d26deba2a4e76476ada7e0e3965211be012002",
    "https://bcr.bazel.build/modules/rules_cc/0.0.13/MODULE.bazel": "0e8529ed7b323dad0775ff924d2ae5af7640b23553dfcd4d34344c7e7a867191",
    "https://bcr.bazel.build/modules/rules_cc/0.0.14/MODULE.bazel": "5e343a3aac88b8d7af3b1b6d2093b55c347b8eefc2e7d1442f7a02dc8fea48ac",
    "https://bcr.bazel.build/modules/rules_cc/0.0.15/MODULE.bazel": "6704c35f7b4a72502ee81f61bf88706b54f06b3cbe5558ac17e2e14666cd5dcc",
    "https://bcr.bazel.build/modules/rules_cc/0.0.16/MODULE.bazel": "7661303b8fc1b4d7f532e54e9d6565771fea666fbdf839e0a86affcd02defe87",
    "https://bcr.bazel.build/modules/rules_cc/0.0.17/MODULE.bazel": "2ae1d8f4238ec67d7185d8861cb0a2cdf4bc608697c331b95bf990e69b62e64a",
    "https://bcr.bazel.build/modules/rules_cc/0.0.2/MODULE.bazel": "6915987c90970493ab97393024c156ea8fb9f3bea953b2f3ec05c34f19b5695c",
    "https://bcr.bazel.build/modules/rules_cc/0.0.6/MODULE.bazel": "abf360251023dfe3efcef65ab9d56beefa8394d4176dd29529750e1c57eaa33f",
    "https://bcr.bazel.build/modules/rules_cc/0.0.8/MODULE.bazel": "964c85c82cfeb6f3855e6a07054fdb159aced38e99a5eecf7bce9d53990afa3e",
    "https://bcr.bazel.build/modules/rules_cc/0.0.9/MODULE.bazel": "836e76439f354b89afe6a911a7adf59a6b2518fafb174483ad78a2a2fde7b1c5",
    "https://bcr.bazel.build/modules/rules_cc/0.1.0/MODULE.bazel": "2fef03775b9ba995ec543868840041cc69e8bc705eb0cb6604a36eee18c87d8b",
    "https://bcr.bazel.build/modules/rules_cc/0.1.0/source.json": "8a4e832d75e073ab56c74dd77008cf7a81e107dec4544019eb1eefc1320d55be",
    "https://bcr.bazel.build/modules/rules_distroless/0.5.1/MODULE.bazel": "2a63f4744d30749128105da5f96adf7caf5628e37548293f89e7fa39c3b3f2c2",
    "https://bcr.bazel.build/modules/rules_distroless/0.5.1/source.json": "c6b9ff7f325bfed89c3671757f14c1d1bc6077d0fcef809b8aa2d007cac7dd1d",
    "https://bcr.bazel.build/modules/rules_foreign_cc/0.9.0/MODULE.bazel": "c9e8c682bf75b0e7c704166d79b599f93b72cfca5ad7477df596947891feeef6",
    "https://bcr.bazel.build/modules/rules_fuzzing/0.5.2/MODULE.bazel": "40c97d1144356f52905566c55811f13b299453a14ac7769dfba2ac38192337a8",
    "https://bcr.bazel.build/modules/rules_fuzzing/0.5.2/source.json": "c8b1e2c717646f1702290959a3302a178fb639d987ab61d548105019f11e527e",
    "https://bcr.bazel.build/modules/rules_java/4.0.0/MODULE.bazel": "5a78a7ae82cd1a33cef56dc578c7d2a46ed0dca12643ee45edbb8417899e6f74",
    "https://bcr.bazel.build/modules/rules_java/5.3.5/MODULE.bazel": "a4ec4f2db570171e3e5eb753276ee4b389bae16b96207e9d3230895c99644b86",
    "https://bcr.bazel.build/modules/rules_java/6.0.0/MODULE.bazel": "8a43b7df601a7ec1af61d79345c17b31ea1fedc6711fd4abfd013ea612978e39",
    "https://bcr.bazel.build/modules/rules_java/6.3.0/MODULE.bazel": "a97c7678c19f236a956ad260d59c86e10a463badb7eb2eda787490f4c969b963",
    "https://bcr.bazel.build/modules/rules_java/6.4.0/MODULE.bazel": "e986a9fe25aeaa84ac17ca093ef13a4637f6107375f64667a15999f77db6c8f6",
    "https://bcr.bazel.build/modules/rules_java/6.5.2/MODULE.bazel": "1d440d262d0e08453fa0c4d8f699ba81609ed0e9a9a0f02cd10b3e7942e61e31",
    "https://bcr.bazel.build/modules/rules_java/7.1.0/MODULE.bazel": "30d9135a2b6561c761bd67bd4990da591e6bdc128790ce3e7afd6a3558b2fb64",
    "https://bcr.bazel.build/modules/rules_java/7.10.0/MODULE.bazel": "530c3beb3067e870561739f1144329a21c851ff771cd752a49e06e3dc9c2e71a",
    "https://bcr.bazel.build/modules/rules_java/7.12.2/MODULE.bazel": "579c505165ee757a4280ef83cda0150eea193eed3bef50b1004ba88b99da6de6",
    "https://bcr.bazel.build/modules/rules_java/7.2.0/MODULE.bazel": "06c0334c9be61e6cef2c8c84a7800cef502063269a5af25ceb100b192453d4ab",
    "https://bcr.bazel.build/modules/rules_java/7.3.2/MODULE.bazel": "50dece891cfdf1741ea230d001aa9c14398062f2b7c066470accace78e412bc2",
    "https://bcr.bazel.build/modules/rules_java/7.6.1/MODULE.bazel": "2f14b7e8a1aa2f67ae92bc69d1ec0fa8d9f827c4e17ff5e5f02e91caa3b2d0fe",
    "https://bcr.bazel.build/modules/rules_java/8.6.1/MODULE.bazel": "f4808e2ab5b0197f094cabce9f4b006a27766beb6a9975931da07099560ca9c2",
    "https://bcr.bazel.build/modules/rules_java/8.8.0/MODULE.bazel": "de589d0880911ac007abd521b9f0ddcd8b0dbd05c8553e6f8124a050b83acf7d",
    "https://bcr.bazel.build/modules/rules_java/8.8.0/source.json": "63c0c14a917082cddc3956eedbf2098410651e75fc7d29aa3e732c30a0099458",
    "https://bcr.bazel.build/modules/rules_jvm_external/4.4.2/MODULE.bazel": "a56b85e418c83eb1839819f0b515c431010160383306d13ec21959ac412d2fe7",
    "https://bcr.bazel.build/modules/rules_jvm_external/5.1/MODULE.bazel": "33f6f999e03183f7d088c9be518a63467dfd0be94a11d0055fe2d210f89aa909",
    "https://bcr.bazel.build/modules/rules_jvm_external/5.2/MODULE.bazel": "d9351ba35217ad0de03816ef3ed63f89d411349353077348a45348b096615036",
    "https://bcr.bazel.build/modules/rules_jvm_external/5.3/MODULE.bazel": "bf93870767689637164657731849fb887ad086739bd5d360d90007a581d5527d",
    "https://bcr.bazel.build/modules/rules_jvm_external/6.1/MODULE.bazel": "75b5fec090dbd46cf9b7d8ea08cf84a0472d92ba3585b476f44c326eda8059c4",
    "https://bcr.bazel.build/modules/rules_jvm_external/6.3/MODULE.bazel": "c998e060b85f71e00de5ec552019347c8bca255062c990ac02d051bb80a38df0",
    "https://bcr.bazel.build/modules/rules_jvm_external/6.3/source.json": "6f5f5a5a4419ae4e37c35a5bb0a6ae657ed40b7abc5a5189111b47fcebe43197",
    "https://bcr.bazel.build/modules/rules_kotlin/1.9.0/MODULE.bazel": "ef85697305025e5a61f395d4eaede272a5393cee479ace6686dba707de804d59",
    "https://bcr.bazel.build/modules/rules_kotlin/1.9.6/MODULE.bazel": "d269a01a18ee74d0335450b10f62c9ed81f2321d7958a2934e44272fe82dcef3",
    "https://bcr.bazel.build/modules/rules_kotlin/1.9.6/source.json": "2faa4794364282db7c06600b7e5e34867a564ae91bda7cae7c29c64e9466b7d5",
    "https://bcr.bazel.build/modules/rules_license/0.0.3/MODULE.bazel": "627e9ab0247f7d1e05736b59dbb1b6871373de5ad31c3011880b4133cafd4bd0",
    "https://bcr.bazel.build/modules/rules_license/0.0.4/MODULE.bazel": "6a88dd22800cf1f9f79ba32cacad0d3a423ed28efa2c2ed5582eaa78dd3ac1e5",
    "https://bcr.bazel.build/modules/rules_license/0.0.7/MODULE.bazel": "088fbeb0b6a419005b89cf93fe62d9517c0a2b8bb56af3244af65ecfe37e7d5d",
    "https://bcr.bazel.build/modules/rules_license/0.0.8/MODULE.bazel": "5669c6fe49b5134dbf534db681ad3d67a2d49cfc197e4a95f1ca2fd7f3aebe96",
    "https://bcr.bazel.build/modules/rules_license/1.0.0/MODULE.bazel": "a7fda60eefdf3d8c827262ba499957e4df06f659330bbe6cdbdb975b768bb65c",
    "https://bcr.bazel.build/modules/rules_license/1.0.0/source.json": "a52c89e54cc311196e478f8382df91c15f7a2bfdf4c6cd0e2675cc2ff0b56efb",
    "https://bcr.bazel.build/modules/rules_multitool/0.4.0/MODULE.bazel": "15517987d5c00c9e7faab41fbe22ee67a350b6eabcc1e08baded5c6d9025897f",
    "https://bcr.bazel.build/modules/rules_multitool/0.4.0/source.json": "d73b450b7c6d9683e400d6cebc463fbc2b870cc5d8e2e75080d6278805aaab08",
    "https://bcr.bazel.build/modules/rules_pkg/0.7.0/MODULE.bazel": "df99f03fc7934a4737122518bb87e667e62d780b610910f0447665a7e2be62dc",
    "https://bcr.bazel.build/modules/rules_pkg/0.9.1/MODULE.bazel": "af00144208c4be503bc920d043ba3284fb37385b3f6160b4a4daf4df80b4b823",
    "https://bcr.bazel.build/modules/rules_pkg/1.0.1/MODULE.bazel": "5b1df97dbc29623bccdf2b0dcd0f5cb08e2f2c9050aab1092fd39a41e82686ff",
    "https://bcr.bazel.build/modules/rules_pkg/1.0.1/source.json": "bd82e5d7b9ce2d31e380dd9f50c111d678c3bdaca190cb76b0e1c71b05e1ba8a",
    "https://bcr.bazel.build/modules/rules_proto/4.0.0/MODULE.bazel": "a7a7b6ce9bee418c1a760b3d84f83a299ad6952f9903c67f19e4edd964894e06",
    "https://bcr.bazel.build/modules/rules_proto/5.3.0-21.7/MODULE.bazel": "e8dff86b0971688790ae75528fe1813f71809b5afd57facb44dad9e8eca631b7",
    "https://bcr.bazel.build/modules/rules_proto/6.0.0-rc1/MODULE.bazel": "1e5b502e2e1a9e825eef74476a5a1ee524a92297085015a052510b09a1a09483",
    "https://bcr.bazel.build/modules/rules_proto/6.0.2/MODULE.bazel": "ce916b775a62b90b61888052a416ccdda405212b6aaeb39522f7dc53431a5e73",
    "https://bcr.bazel.build/modules/rules_proto/7.0.2/MODULE.bazel": "bf81793bd6d2ad89a37a40693e56c61b0ee30f7a7fdbaf3eabbf5f39de47dea2",
    "https://bcr.bazel.build/modules/rules_proto/7.1.0/MODULE.bazel": "002d62d9108f75bb807cd56245d45648f38275cb3a99dcd45dfb864c5d74cb96",
    "https://bcr.bazel.build/modules/rules_proto/7.1.0/source.json": "39f89066c12c24097854e8f57ab8558929f9c8d474d34b2c00ac04630ad8940e",
    "https://bcr.bazel.build/modules/rules_python/0.10.2/MODULE.bazel": "cc82bc96f2997baa545ab3ce73f196d040ffb8756fd2d66125a530031cd90e5f",
    "https://bcr.bazel.build/modules/rules_python/0.23.1/MODULE.bazel": "49ffccf0511cb8414de28321f5fcf2a31312b47c40cc21577144b7447f2bf300",
    "https://bcr.bazel.build/modules/rules_python/0.25.0/MODULE.bazel": "72f1506841c920a1afec76975b35312410eea3aa7b63267436bfb1dd91d2d382",
    "https://bcr.bazel.build/modules/rules_python/0.28.0/MODULE.bazel": "cba2573d870babc976664a912539b320cbaa7114cd3e8f053c720171cde331ed",
    "https://bcr.bazel.build/modules/rules_python/0.29.0/MODULE.bazel": "2ac8cd70524b4b9ec49a0b8284c79e4cd86199296f82f6e0d5da3f783d660c82",
    "https://bcr.bazel.build/modules/rules_python/0.31.0/MODULE.bazel": "93a43dc47ee570e6ec9f5779b2e64c1476a6ce921c48cc9a1678a91dd5f8fd58",
    "https://bcr.bazel.build/modules/rules_python/0.33.2/MODULE.bazel": "3e036c4ad8d804a4dad897d333d8dce200d943df4827cb849840055be8d2e937",
    "https://bcr.bazel.build/modules/rules_python/0.34.0/MODULE.bazel": "1d623d026e075b78c9fde483a889cda7996f5da4f36dffb24c246ab30f06513a",
    "https://bcr.bazel.build/modules/rules_python/0.4.0/MODULE.bazel": "9208ee05fd48bf09ac60ed269791cf17fb343db56c8226a720fbb1cdf467166c",
    "https://bcr.bazel.build/modules/rules_python/0.40.0/MODULE.bazel": "9d1a3cd88ed7d8e39583d9ffe56ae8a244f67783ae89b60caafc9f5cf318ada7",
    "https://bcr.bazel.build/modules/rules_python/0.40.0/source.json": "939d4bd2e3110f27bfb360292986bb79fd8dcefb874358ccd6cdaa7bda029320",
    "https://bcr.bazel.build/modules/rules_rust/0.57.1/MODULE.bazel": "2c9a54ba2ca856b97dc24f58089baf66e9b89ea1f5ead0f9fc36f7352e4eef03",
    "https://bcr.bazel.build/modules/rules_rust/0.57.1/source.json": "deb97fb4b4e7c04adb7d95c21e1b845d5369faa98f3f021c525d20342c3994e0",
    "https://bcr.bazel.build/modules/rules_shell/0.2.0/MODULE.bazel": "fda8a652ab3c7d8fee214de05e7a9916d8b28082234e8d2c0094505c5268ed3c",
    "https://bcr.bazel.build/modules/rules_shell/0.3.0/MODULE.bazel": "de4402cd12f4cc8fda2354fce179fdb068c0b9ca1ec2d2b17b3e21b24c1a937b",
    "https://bcr.bazel.build/modules/rules_shell/0.4.0/MODULE.bazel": "0f8f11bb3cd11755f0b48c1de0bbcf62b4b34421023aa41a2fc74ef68d9584f0",
    "https://bcr.bazel.build/modules/rules_shell/0.4.0/source.json": "1d7fa7f941cd41dc2704ba5b4edc2e2230eea1cc600d80bd2b65838204c50b95",
    "https://bcr.bazel.build/modules/rules_swift/1.15.1/MODULE.bazel": "7031d3e5221b54dfee3901d221f10f54a8b0f2a64d4616de7879bcf83fe8d85d",
    "https://bcr.bazel.build/modules/rules_swift/1.15.1/source.json": "6472a4607d0a2f39eeb7daae78054b995aba593caad99aa64561f631fcf93a63",
    "https://bcr.bazel.build/modules/rules_uv/0.53.0/MODULE.bazel": "795c21aaad2574f8cb8163a03808ef4a4a33c0b0a81c0749ca489563561b83c1",
    "https://bcr.bazel.build/modules/rules_uv/0.53.0/source.json": "bd665e54519407989760844261e02b184ea4f141e65e399f75cd6a3ebf02b649",
    "https://bcr.bazel.build/modules/stardoc/0.5.1/MODULE.bazel": "1a05d92974d0c122f5ccf09291442580317cdd859f07a8655f1db9a60374f9f8",
    "https://bcr.bazel.build/modules/stardoc/0.5.3/MODULE.bazel": "c7f6948dae6999bf0db32c1858ae345f112cacf98f174c7a8bb707e41b974f1c",
    "https://bcr.bazel.build/modules/stardoc/0.5.6/MODULE.bazel": "c43dabc564990eeab55e25ed61c07a1aadafe9ece96a4efabb3f8bf9063b71ef",
    "https://bcr.bazel.build/modules/stardoc/0.6.2/MODULE.bazel": "7060193196395f5dd668eda046ccbeacebfd98efc77fed418dbe2b82ffaa39fd",
    "https://bcr.bazel.build/modules/stardoc/0.7.0/MODULE.bazel": "05e3d6d30c099b6770e97da986c53bd31844d7f13d41412480ea265ac9e8079c",
    "https://bcr.bazel.build/modules/stardoc/0.7.1/MODULE.bazel": "3548faea4ee5dda5580f9af150e79d0f6aea934fc60c1cc50f4efdd9420759e7",
    "https://bcr.bazel.build/modules/stardoc/0.7.1/source.json": "b6500ffcd7b48cd72c29bb67bcac781e12701cc0d6d55d266a652583cfcdab01",
    "https://bcr.bazel.build/modules/toolchains_protoc/0.3.7/MODULE.bazel": "d2758e5af5838970175274c4fcb67edc8d2f4f8f348885da90c42fafc221236d",
    "https://bcr.bazel.build/modules/toolchains_protoc/0.3.7/source.json": "07e0eab9be4aded2a8074504a80c55c5a48e811a9824061642af639baaabf985",
    "https://bcr.bazel.build/modules/upb/0.0.0-20220923-a547704/MODULE.bazel": "7298990c00040a0e2f121f6c32544bab27d4452f80d9ce51349b1a28f3005c43",
    "https://bcr.bazel.build/modules/upb/0.0.0-20230516-61a97ef/MODULE.bazel": "c0df5e35ad55e264160417fd0875932ee3c9dda63d9fccace35ac62f45e1b6f9",
    "https://bcr.bazel.build/modules/with_cfg.bzl/0.8.0/MODULE.bazel": "d836870543677303f1cb6f9649e955c772e9f15311c2926a2468c9a10eb214d9",
    "https://bcr.bazel.build/modules/with_cfg.bzl/0.8.0/source.json": "702ec8d97078859dbe3a64b29581371e591c8865ed0a462a13639828a9ddec00",
    "https://bcr.bazel.build/modules/zlib/1.2.11/MODULE.bazel": "07b389abc85fdbca459b69e2ec656ae5622873af3f845e1c9d80fe179f3effa0",
    "https://bcr.bazel.build/modules/zlib/1.2.13/MODULE.bazel": "aa6deb1b83c18ffecd940c4119aff9567cd0a671d7bba756741cb2ef043a29d5",
    "https://bcr.bazel.build/modules/zlib/1.3.1.bcr.3/MODULE.bazel": "af322bc08976524477c79d1e45e241b6efbeb918c497e8840b8ab116802dda79",
    "https://bcr.bazel.build/modules/zlib/1.3.1.bcr.3/source.json": "2be409ac3c7601245958cd4fcdff4288be79ed23bd690b4b951f500d54ee6e7d",
    "https://bcr.bazel.build/modules/zlib/1.3.1/MODULE.bazel": "751c9940dcfe869f5f7274e1295422a34623555916eb98c174c1e945594bf198",
    "https://bcr.bazel.build/modules/zstd/1.5.6/MODULE.bazel": "471ebe7d3cdd8c6469390fcf623eb4779ff55fbee0a87f1dc57a1def468b96d4",
    "https://bcr.bazel.build/modules/zstd/1.5.6/source.json": "02010c3333fc89b44fe861db049968decb6e688411f7f9d4f6791d74f9adfb51"
  },
  "selectedYankedVersions": {},
  "moduleExtensions": {
    "@@apple_support+//crosstool:setup.bzl%apple_cc_configure_extension": {
      "general": {
        "bzlTransitiveDigest": "WJQmiWkUslCPJV2WR2alN3EJBaLsBEr0VYitFeUShw8=",
        "usagesDigest": "GXdVj/JKgZQLu/JlKFRmqaEA7K3H6OtmWaIYGPAUMGM=",
        "recordedFileInputs": {},
        "recordedDirentsInputs": {},
        "envVariables": {},
        "generatedRepoSpecs": {
          "local_config_apple_cc_toolchains": {
            "repoRuleId": "@@apple_support+//crosstool:setup.bzl%_apple_cc_autoconf_toolchains",
            "attributes": {}
          },
          "local_config_apple_cc": {
            "repoRuleId": "@@apple_support+//crosstool:setup.bzl%_apple_cc_autoconf",
            "attributes": {}
          }
        },
        "recordedRepoMappingEntries": [
          [
            "apple_support+",
            "bazel_tools",
            "bazel_tools"
          ],
          [
            "bazel_tools",
            "rules_cc",
            "rules_cc+"
          ]
        ]
      }
    },
    "@@aspect_rules_py+//py:extensions.bzl%py_tools": {
      "general": {
        "bzlTransitiveDigest": "FfaHDx4IXPcwedjO3qCHmX7bAs+aNiinDdlSIrQxlDI=",
        "usagesDigest": "xxbSm/RonJn05aHDQ0bcb4eJJf1C9C/RT0N1fukSxnE=",
        "recordedFileInputs": {},
        "recordedDirentsInputs": {},
        "envVariables": {},
        "generatedRepoSpecs": {
          "bsd_tar_darwin_amd64": {
            "repoRuleId": "@@aspect_bazel_lib+//lib/private:tar_toolchain.bzl%bsdtar_binary_repo",
            "attributes": {
              "platform": "darwin_amd64"
            }
          },
          "bsd_tar_darwin_arm64": {
            "repoRuleId": "@@aspect_bazel_lib+//lib/private:tar_toolchain.bzl%bsdtar_binary_repo",
            "attributes": {
              "platform": "darwin_arm64"
            }
          },
          "bsd_tar_linux_amd64": {
            "repoRuleId": "@@aspect_bazel_lib+//lib/private:tar_toolchain.bzl%bsdtar_binary_repo",
            "attributes": {
              "platform": "linux_amd64"
            }
          },
          "bsd_tar_linux_arm64": {
            "repoRuleId": "@@aspect_bazel_lib+//lib/private:tar_toolchain.bzl%bsdtar_binary_repo",
            "attributes": {
              "platform": "linux_arm64"
            }
          },
          "bsd_tar_windows_amd64": {
            "repoRuleId": "@@aspect_bazel_lib+//lib/private:tar_toolchain.bzl%bsdtar_binary_repo",
            "attributes": {
              "platform": "windows_amd64"
            }
          },
          "bsd_tar_toolchains": {
            "repoRuleId": "@@aspect_bazel_lib+//lib/private:tar_toolchain.bzl%tar_toolchains_repo",
            "attributes": {
              "user_repository_name": "bsd_tar"
            }
          },
          "rules_py_tools.darwin_amd64": {
            "repoRuleId": "@@aspect_rules_py+//py/private/toolchain:tools.bzl%prebuilt_tool_repo",
            "attributes": {
              "platform": "darwin_amd64"
            }
          },
          "rules_py_tools.darwin_arm64": {
            "repoRuleId": "@@aspect_rules_py+//py/private/toolchain:tools.bzl%prebuilt_tool_repo",
            "attributes": {
              "platform": "darwin_arm64"
            }
          },
          "rules_py_tools.linux_amd64": {
            "repoRuleId": "@@aspect_rules_py+//py/private/toolchain:tools.bzl%prebuilt_tool_repo",
            "attributes": {
              "platform": "linux_amd64"
            }
          },
          "rules_py_tools.linux_arm64": {
            "repoRuleId": "@@aspect_rules_py+//py/private/toolchain:tools.bzl%prebuilt_tool_repo",
            "attributes": {
              "platform": "linux_arm64"
            }
          },
          "rules_py_tools": {
            "repoRuleId": "@@aspect_rules_py+//py/private/toolchain:repo.bzl%toolchains_repo",
            "attributes": {
              "user_repository_name": "rules_py_tools"
            }
          },
          "rules_py_pex_2_3_1": {
            "repoRuleId": "@@bazel_tools//tools/build_defs/repo:http.bzl%http_file",
            "attributes": {
              "urls": [
                "https://files.pythonhosted.org/packages/e7/d0/fbda2a4d41d62d86ce53f5ae4fbaaee8c34070f75bb7ca009090510ae874/pex-2.3.1-py2.py3-none-any.whl"
              ],
              "sha256": "64692a5bf6f298403aab930d22f0d836ae4736c5bc820e262e9092fe8c56f830",
              "downloaded_file_path": "pex-2.3.1-py2.py3-none-any.whl"
            }
          }
        },
        "recordedRepoMappingEntries": [
          [
            "aspect_bazel_lib+",
            "bazel_tools",
            "bazel_tools"
          ],
          [
            "aspect_rules_py+",
            "aspect_bazel_lib",
            "aspect_bazel_lib+"
          ],
          [
            "aspect_rules_py+",
            "bazel_tools",
            "bazel_tools"
          ]
        ]
      }
    },
    "@@buildifier_prebuilt+//:defs.bzl%buildifier_prebuilt_deps_extension": {
      "general": {
        "bzlTransitiveDigest": "KZE4I/C8xG6s/UMpbc11AQBqGwhM3g15djtTmNRKxes=",
        "usagesDigest": "eWMDBEn8E8CrwAPXrlrjIap2pseSMhxDyDdrntHBOOE=",
        "recordedFileInputs": {},
        "recordedDirentsInputs": {},
        "envVariables": {},
        "generatedRepoSpecs": {
          "buildifier_darwin_amd64": {
            "repoRuleId": "@@bazel_tools//tools/build_defs/repo:http.bzl%http_file",
            "attributes": {
              "urls": [
                "https://github.com/bazelbuild/buildtools/releases/download/v7.3.1/buildifier-darwin-amd64"
              ],
              "downloaded_file_path": "buildifier",
              "executable": true,
              "sha256": "375f823103d01620aaec20a0c29c6cbca99f4fd0725ae30b93655c6704f44d71"
            }
          },
          "buildifier_darwin_arm64": {
            "repoRuleId": "@@bazel_tools//tools/build_defs/repo:http.bzl%http_file",
            "attributes": {
              "urls": [
                "https://github.com/bazelbuild/buildtools/releases/download/v7.3.1/buildifier-darwin-arm64"
              ],
              "downloaded_file_path": "buildifier",
              "executable": true,
              "sha256": "5a6afc6ac7a09f5455ba0b89bd99d5ae23b4174dc5dc9d6c0ed5ce8caac3f813"
            }
          },
          "buildifier_linux_amd64": {
            "repoRuleId": "@@bazel_tools//tools/build_defs/repo:http.bzl%http_file",
            "attributes": {
              "urls": [
                "https://github.com/bazelbuild/buildtools/releases/download/v7.3.1/buildifier-linux-amd64"
              ],
              "downloaded_file_path": "buildifier",
              "executable": true,
              "sha256": "5474cc5128a74e806783d54081f581662c4be8ae65022f557e9281ed5dc88009"
            }
          },
          "buildifier_linux_arm64": {
            "repoRuleId": "@@bazel_tools//tools/build_defs/repo:http.bzl%http_file",
            "attributes": {
              "urls": [
                "https://github.com/bazelbuild/buildtools/releases/download/v7.3.1/buildifier-linux-arm64"
              ],
              "downloaded_file_path": "buildifier",
              "executable": true,
              "sha256": "0bf86c4bfffaf4f08eed77bde5b2082e4ae5039a11e2e8b03984c173c34a561c"
            }
          },
          "buildifier_windows_amd64": {
            "repoRuleId": "@@bazel_tools//tools/build_defs/repo:http.bzl%http_file",
            "attributes": {
              "urls": [
                "https://github.com/bazelbuild/buildtools/releases/download/v7.3.1/buildifier-windows-amd64.exe"
              ],
              "downloaded_file_path": "buildifier.exe",
              "executable": true,
              "sha256": "370cd576075ad29930a82f5de132f1a1de4084c784a82514bd4da80c85acf4a8"
            }
          },
          "buildozer_darwin_amd64": {
            "repoRuleId": "@@bazel_tools//tools/build_defs/repo:http.bzl%http_file",
            "attributes": {
              "urls": [
                "https://github.com/bazelbuild/buildtools/releases/download/v7.3.1/buildozer-darwin-amd64"
              ],
              "downloaded_file_path": "buildozer",
              "executable": true,
              "sha256": "854c9583efc166602276802658cef3f224d60898cfaa60630b33d328db3b0de2"
            }
          },
          "buildozer_darwin_arm64": {
            "repoRuleId": "@@bazel_tools//tools/build_defs/repo:http.bzl%http_file",
            "attributes": {
              "urls": [
                "https://github.com/bazelbuild/buildtools/releases/download/v7.3.1/buildozer-darwin-arm64"
              ],
              "downloaded_file_path": "buildozer",
              "executable": true,
              "sha256": "31b1bfe20d7d5444be217af78f94c5c43799cdf847c6ce69794b7bf3319c5364"
            }
          },
          "buildozer_linux_amd64": {
            "repoRuleId": "@@bazel_tools//tools/build_defs/repo:http.bzl%http_file",
            "attributes": {
              "urls": [
                "https://github.com/bazelbuild/buildtools/releases/download/v7.3.1/buildozer-linux-amd64"
              ],
              "downloaded_file_path": "buildozer",
              "executable": true,
              "sha256": "3305e287b3fcc68b9a35fd8515ee617452cd4e018f9e6886b6c7cdbcba8710d4"
            }
          },
          "buildozer_linux_arm64": {
            "repoRuleId": "@@bazel_tools//tools/build_defs/repo:http.bzl%http_file",
            "attributes": {
              "urls": [
                "https://github.com/bazelbuild/buildtools/releases/download/v7.3.1/buildozer-linux-arm64"
              ],
              "downloaded_file_path": "buildozer",
              "executable": true,
              "sha256": "0b5a2a717ac4fc911e1fec8d92af71dbb4fe95b10e5213da0cc3d56cea64a328"
            }
          },
          "buildozer_windows_amd64": {
            "repoRuleId": "@@bazel_tools//tools/build_defs/repo:http.bzl%http_file",
            "attributes": {
              "urls": [
                "https://github.com/bazelbuild/buildtools/releases/download/v7.3.1/buildozer-windows-amd64.exe"
              ],
              "downloaded_file_path": "buildozer.exe",
              "executable": true,
              "sha256": "58d41ce53257c5594c9bc86d769f580909269f68de114297f46284fbb9023dcf"
            }
          },
          "buildifier_prebuilt_toolchains": {
            "repoRuleId": "@@buildifier_prebuilt+//:defs.bzl%_buildifier_toolchain_setup",
            "attributes": {
              "assets_json": "[{\"arch\":\"amd64\",\"name\":\"buildifier\",\"platform\":\"darwin\",\"sha256\":\"375f823103d01620aaec20a0c29c6cbca99f4fd0725ae30b93655c6704f44d71\",\"version\":\"v7.3.1\"},{\"arch\":\"arm64\",\"name\":\"buildifier\",\"platform\":\"darwin\",\"sha256\":\"5a6afc6ac7a09f5455ba0b89bd99d5ae23b4174dc5dc9d6c0ed5ce8caac3f813\",\"version\":\"v7.3.1\"},{\"arch\":\"amd64\",\"name\":\"buildifier\",\"platform\":\"linux\",\"sha256\":\"5474cc5128a74e806783d54081f581662c4be8ae65022f557e9281ed5dc88009\",\"version\":\"v7.3.1\"},{\"arch\":\"arm64\",\"name\":\"buildifier\",\"platform\":\"linux\",\"sha256\":\"0bf86c4bfffaf4f08eed77bde5b2082e4ae5039a11e2e8b03984c173c34a561c\",\"version\":\"v7.3.1\"},{\"arch\":\"amd64\",\"name\":\"buildifier\",\"platform\":\"windows\",\"sha256\":\"370cd576075ad29930a82f5de132f1a1de4084c784a82514bd4da80c85acf4a8\",\"version\":\"v7.3.1\"},{\"arch\":\"amd64\",\"name\":\"buildozer\",\"platform\":\"darwin\",\"sha256\":\"854c9583efc166602276802658cef3f224d60898cfaa60630b33d328db3b0de2\",\"version\":\"v7.3.1\"},{\"arch\":\"arm64\",\"name\":\"buildozer\",\"platform\":\"darwin\",\"sha256\":\"31b1bfe20d7d5444be217af78f94c5c43799cdf847c6ce69794b7bf3319c5364\",\"version\":\"v7.3.1\"},{\"arch\":\"amd64\",\"name\":\"buildozer\",\"platform\":\"linux\",\"sha256\":\"3305e287b3fcc68b9a35fd8515ee617452cd4e018f9e6886b6c7cdbcba8710d4\",\"version\":\"v7.3.1\"},{\"arch\":\"arm64\",\"name\":\"buildozer\",\"platform\":\"linux\",\"sha256\":\"0b5a2a717ac4fc911e1fec8d92af71dbb4fe95b10e5213da0cc3d56cea64a328\",\"version\":\"v7.3.1\"},{\"arch\":\"amd64\",\"name\":\"buildozer\",\"platform\":\"windows\",\"sha256\":\"58d41ce53257c5594c9bc86d769f580909269f68de114297f46284fbb9023dcf\",\"version\":\"v7.3.1\"}]"
            }
          }
        },
        "recordedRepoMappingEntries": [
          [
            "buildifier_prebuilt+",
            "bazel_skylib",
            "bazel_skylib+"
          ],
          [
            "buildifier_prebuilt+",
            "bazel_tools",
            "bazel_tools"
          ]
        ]
      }
    },
    "@@hermetic_cc_toolchain+//toolchain:ext.bzl%toolchains": {
      "general": {
        "bzlTransitiveDigest": "glk5MUxP1BHhZfCA8hsolC390ceW5a1oaIWPu9WdY6g=",
        "usagesDigest": "8jd0f+zG7Z13DvDWj1187cUd51EKMQWx8bhr5JZwfM4=",
        "recordedFileInputs": {},
        "recordedDirentsInputs": {},
        "envVariables": {},
        "generatedRepoSpecs": {
          "zig_sdk": {
            "repoRuleId": "@@hermetic_cc_toolchain+//toolchain:defs.bzl%zig_repository",
            "attributes": {
              "version": "0.12.0",
              "url_formats": [
                "https://mirror.bazel.build/ziglang.org/download/{version}/zig-{host_platform}-{version}.{_ext}",
                "https://ziglang.org/download/{version}/zig-{host_platform}-{version}.{_ext}"
              ],
              "host_platform_sha256": {
                "linux-aarch64": "754f1029484079b7e0ca3b913a0a2f2a6afd5a28990cb224fe8845e72f09de63",
                "linux-x86_64": "c7ae866b8a76a568e2d5cfd31fe89cdb629bdd161fdd5018b29a4a0a17045cad",
                "macos-aarch64": "294e224c14fd0822cfb15a35cf39aa14bd9967867999bf8bdfe3db7ddec2a27f",
                "macos-x86_64": "4d411bf413e7667821324da248e8589278180dbc197f4f282b7dbb599a689311",
                "windows-aarch64": "04c6b92689241ca7a8a59b5f12d2ca2820c09d5043c3c4808b7e93e41c7bf97b",
                "windows-x86_64": "2199eb4c2000ddb1fba85ba78f1fcf9c1fb8b3e57658f6a627a8e513131893f5"
              },
              "host_platform_ext": {
                "linux-aarch64": "tar.xz",
                "linux-x86_64": "tar.xz",
                "macos-aarch64": "tar.xz",
                "macos-x86_64": "tar.xz",
                "windows-x86_64": "zip"
              }
            }
          }
        },
        "recordedRepoMappingEntries": [
          [
            "hermetic_cc_toolchain+",
            "bazel_tools",
            "bazel_tools"
          ],
          [
            "hermetic_cc_toolchain+",
            "hermetic_cc_toolchain",
            "hermetic_cc_toolchain+"
          ]
        ]
      }
    },
    "@@pybind11_bazel+//:internal_configure.bzl%internal_configure_extension": {
      "general": {
        "bzlTransitiveDigest": "BscKLx1uTqPejNWXrpBVNole5HrQ/iL/+SPa+29Shuk=",
        "usagesDigest": "D1r3lfzMuUBFxgG8V6o0bQTLMk3GkaGOaPzw53wrwyw=",
        "recordedFileInputs": {
          "@@pybind11_bazel+//MODULE.bazel": "45d98c531db5f8430f847b195357dca36665d9c926cbbee77a85105fc6865d27"
        },
        "recordedDirentsInputs": {},
        "envVariables": {},
        "generatedRepoSpecs": {
          "pybind11": {
            "repoRuleId": "@@bazel_tools//tools/build_defs/repo:http.bzl%http_archive",
            "attributes": {
              "build_file": "@@pybind11_bazel+//:pybind11-BUILD.bazel",
              "strip_prefix": "pybind11-2.12.0",
              "urls": [
                "https://github.com/pybind/pybind11/archive/v2.12.0.zip"
              ]
            }
          }
        },
        "recordedRepoMappingEntries": [
          [
            "pybind11_bazel+",
            "bazel_tools",
            "bazel_tools"
          ]
        ]
      }
    },
    "@@rules_apple+//apple:extensions.bzl%non_module_deps": {
      "general": {
        "bzlTransitiveDigest": "oXP4s7ZVB0s16EczTU/VMPd9drP/G5wFRd+WKkF3jX8=",
        "usagesDigest": "xFNdgn04GvtszsLtPpsiTpPvhsO5ewt/gSh3J2lMZng=",
        "recordedFileInputs": {},
        "recordedDirentsInputs": {},
        "envVariables": {},
        "generatedRepoSpecs": {
          "xctestrunner": {
            "repoRuleId": "@@bazel_tools//tools/build_defs/repo:http.bzl%http_archive",
            "attributes": {
              "urls": [
                "https://github.com/google/xctestrunner/archive/b7698df3d435b6491b4b4c0f9fc7a63fbed5e3a6.tar.gz"
              ],
              "strip_prefix": "xctestrunner-b7698df3d435b6491b4b4c0f9fc7a63fbed5e3a6",
              "sha256": "ae3a063c985a8633cb7eb566db21656f8db8eb9a0edb8c182312c7f0db53730d"
            }
          }
        },
        "recordedRepoMappingEntries": [
          [
            "rules_apple+",
            "bazel_tools",
            "bazel_tools"
          ]
        ]
      }
    },
    "@@rules_fuzzing+//fuzzing/private:extensions.bzl%non_module_dependencies": {
      "general": {
        "bzlTransitiveDigest": "Wn0Wqc8tJukC1aqT+Fqun/4Xrnr+iTThN24Fn3rz3FU=",
        "usagesDigest": "wy6ISK6UOcBEjj/mvJ/S3WeXoO67X+1llb9yPyFtPgc=",
        "recordedFileInputs": {},
        "recordedDirentsInputs": {},
        "envVariables": {},
        "generatedRepoSpecs": {
          "platforms": {
            "repoRuleId": "@@bazel_tools//tools/build_defs/repo:http.bzl%http_archive",
            "attributes": {
              "urls": [
                "https://mirror.bazel.build/github.com/bazelbuild/platforms/releases/download/0.0.8/platforms-0.0.8.tar.gz",
                "https://github.com/bazelbuild/platforms/releases/download/0.0.8/platforms-0.0.8.tar.gz"
              ],
              "sha256": "8150406605389ececb6da07cbcb509d5637a3ab9a24bc69b1101531367d89d74"
            }
          },
          "rules_python": {
            "repoRuleId": "@@bazel_tools//tools/build_defs/repo:http.bzl%http_archive",
            "attributes": {
              "sha256": "d70cd72a7a4880f0000a6346253414825c19cdd40a28289bdf67b8e6480edff8",
              "strip_prefix": "rules_python-0.28.0",
              "url": "https://github.com/bazelbuild/rules_python/releases/download/0.28.0/rules_python-0.28.0.tar.gz"
            }
          },
          "bazel_skylib": {
            "repoRuleId": "@@bazel_tools//tools/build_defs/repo:http.bzl%http_archive",
            "attributes": {
              "sha256": "cd55a062e763b9349921f0f5db8c3933288dc8ba4f76dd9416aac68acee3cb94",
              "urls": [
                "https://mirror.bazel.build/github.com/bazelbuild/bazel-skylib/releases/download/1.5.0/bazel-skylib-1.5.0.tar.gz",
                "https://github.com/bazelbuild/bazel-skylib/releases/download/1.5.0/bazel-skylib-1.5.0.tar.gz"
              ]
            }
          },
          "com_google_absl": {
            "repoRuleId": "@@bazel_tools//tools/build_defs/repo:http.bzl%http_archive",
            "attributes": {
              "urls": [
                "https://github.com/abseil/abseil-cpp/archive/refs/tags/20240116.1.zip"
              ],
              "strip_prefix": "abseil-cpp-20240116.1",
              "integrity": "sha256-7capMWOvWyoYbUaHF/b+I2U6XLMaHmky8KugWvfXYuk="
            }
          },
          "rules_fuzzing_oss_fuzz": {
            "repoRuleId": "@@rules_fuzzing+//fuzzing/private/oss_fuzz:repository.bzl%oss_fuzz_repository",
            "attributes": {}
          },
          "honggfuzz": {
            "repoRuleId": "@@bazel_tools//tools/build_defs/repo:http.bzl%http_archive",
            "attributes": {
              "build_file": "@@rules_fuzzing+//:honggfuzz.BUILD",
              "sha256": "6b18ba13bc1f36b7b950c72d80f19ea67fbadc0ac0bb297ec89ad91f2eaa423e",
              "url": "https://github.com/google/honggfuzz/archive/2.5.zip",
              "strip_prefix": "honggfuzz-2.5"
            }
          },
          "rules_fuzzing_jazzer": {
            "repoRuleId": "@@bazel_tools//tools/build_defs/repo:http.bzl%http_jar",
            "attributes": {
              "sha256": "ee6feb569d88962d59cb59e8a31eb9d007c82683f3ebc64955fd5b96f277eec2",
              "url": "https://repo1.maven.org/maven2/com/code-intelligence/jazzer/0.20.1/jazzer-0.20.1.jar"
            }
          },
          "rules_fuzzing_jazzer_api": {
            "repoRuleId": "@@bazel_tools//tools/build_defs/repo:http.bzl%http_jar",
            "attributes": {
              "sha256": "f5a60242bc408f7fa20fccf10d6c5c5ea1fcb3c6f44642fec5af88373ae7aa1b",
              "url": "https://repo1.maven.org/maven2/com/code-intelligence/jazzer-api/0.20.1/jazzer-api-0.20.1.jar"
            }
          }
        },
        "recordedRepoMappingEntries": [
          [
            "rules_fuzzing+",
            "bazel_tools",
            "bazel_tools"
          ]
        ]
      }
    },
    "@@rules_kotlin+//src/main/starlark/core/repositories:bzlmod_setup.bzl%rules_kotlin_extensions": {
      "general": {
        "bzlTransitiveDigest": "fmfKdvTpZCJJntCdqlB6bYFsD3ax+7qZpeR0cGMDe8A=",
        "usagesDigest": "QI2z8ZUR+mqtbwsf2fLqYdJAkPOHdOV+tF2yVAUgRzw=",
        "recordedFileInputs": {},
        "recordedDirentsInputs": {},
        "envVariables": {},
        "generatedRepoSpecs": {
          "com_github_jetbrains_kotlin_git": {
            "repoRuleId": "@@rules_kotlin+//src/main/starlark/core/repositories:compiler.bzl%kotlin_compiler_git_repository",
            "attributes": {
              "urls": [
                "https://github.com/JetBrains/kotlin/releases/download/v1.9.23/kotlin-compiler-1.9.23.zip"
              ],
              "sha256": "93137d3aab9afa9b27cb06a824c2324195c6b6f6179d8a8653f440f5bd58be88"
            }
          },
          "com_github_jetbrains_kotlin": {
            "repoRuleId": "@@rules_kotlin+//src/main/starlark/core/repositories:compiler.bzl%kotlin_capabilities_repository",
            "attributes": {
              "git_repository_name": "com_github_jetbrains_kotlin_git",
              "compiler_version": "1.9.23"
            }
          },
          "com_github_google_ksp": {
            "repoRuleId": "@@rules_kotlin+//src/main/starlark/core/repositories:ksp.bzl%ksp_compiler_plugin_repository",
            "attributes": {
              "urls": [
                "https://github.com/google/ksp/releases/download/1.9.23-1.0.20/artifacts.zip"
              ],
              "sha256": "ee0618755913ef7fd6511288a232e8fad24838b9af6ea73972a76e81053c8c2d",
              "strip_version": "1.9.23-1.0.20"
            }
          },
          "com_github_pinterest_ktlint": {
            "repoRuleId": "@@bazel_tools//tools/build_defs/repo:http.bzl%http_file",
            "attributes": {
              "sha256": "01b2e0ef893383a50dbeb13970fe7fa3be36ca3e83259e01649945b09d736985",
              "urls": [
                "https://github.com/pinterest/ktlint/releases/download/1.3.0/ktlint"
              ],
              "executable": true
            }
          },
          "rules_android": {
            "repoRuleId": "@@bazel_tools//tools/build_defs/repo:http.bzl%http_archive",
            "attributes": {
              "sha256": "cd06d15dd8bb59926e4d65f9003bfc20f9da4b2519985c27e190cddc8b7a7806",
              "strip_prefix": "rules_android-0.1.1",
              "urls": [
                "https://github.com/bazelbuild/rules_android/archive/v0.1.1.zip"
              ]
            }
          }
        },
        "recordedRepoMappingEntries": [
          [
            "rules_kotlin+",
            "bazel_tools",
            "bazel_tools"
          ]
        ]
      }
    },
    "@@rules_multitool+//multitool:extension.bzl%multitool": {
      "general": {
        "bzlTransitiveDigest": "ADJmcFhRAIhS4Pgkog5QSZ/k1997Xgw2IXwBSYnWZyc=",
        "usagesDigest": "8xHZgyU1K0cv93qamW6md7feMAEVkrGcRickJ79TSU0=",
        "recordedFileInputs": {},
        "recordedDirentsInputs": {},
        "envVariables": {},
        "generatedRepoSpecs": {
          "multitool.linux_arm64": {
            "repoRuleId": "@@rules_multitool+//multitool/private:multitool.bzl%_env_specific_tools",
            "attributes": {
              "lockfiles": [
                "@@rules_uv+//uv/private:uv.lock.json"
              ],
              "os": "linux",
              "cpu": "arm64"
            }
          },
          "multitool.linux_x86_64": {
            "repoRuleId": "@@rules_multitool+//multitool/private:multitool.bzl%_env_specific_tools",
            "attributes": {
              "lockfiles": [
                "@@rules_uv+//uv/private:uv.lock.json"
              ],
              "os": "linux",
              "cpu": "x86_64"
            }
          },
          "multitool.macos_arm64": {
            "repoRuleId": "@@rules_multitool+//multitool/private:multitool.bzl%_env_specific_tools",
            "attributes": {
              "lockfiles": [
                "@@rules_uv+//uv/private:uv.lock.json"
              ],
              "os": "macos",
              "cpu": "arm64"
            }
          },
          "multitool.macos_x86_64": {
            "repoRuleId": "@@rules_multitool+//multitool/private:multitool.bzl%_env_specific_tools",
            "attributes": {
              "lockfiles": [
                "@@rules_uv+//uv/private:uv.lock.json"
              ],
              "os": "macos",
              "cpu": "x86_64"
            }
          },
          "multitool": {
            "repoRuleId": "@@rules_multitool+//multitool/private:multitool.bzl%_multitool_hub",
            "attributes": {
              "lockfiles": [
                "@@rules_uv+//uv/private:uv.lock.json"
              ]
            }
          }
        },
        "recordedRepoMappingEntries": []
      }
    },
    "@@rules_python+//python/private/pypi:pip.bzl%pip_internal": {
      "general": {
        "bzlTransitiveDigest": "Uk/Dp12Z3OcPmLAsj/LI7OiixfCIAQYEAPq01vXZHTY=",
        "usagesDigest": "OLoIStnzNObNalKEMRq99FqenhPGLFZ5utVLV4sz7OI=",
        "recordedFileInputs": {
          "@@rules_python+//tools/publish/requirements_darwin.txt": "2c51d7903dc21cbe23d9b35ce6592f463343aed8a166de445020024539b627fc",
          "@@rules_python+//tools/publish/requirements_linux.txt": "13605b4465b7ba1806430b29f317119d59c2e8a84e9f5d3b56108367e7f7fe41",
          "@@rules_python+//tools/publish/requirements_windows.txt": "3497ab5f645d06b16c52537a35ef4512d3eacf81017f743bd91c6461fd08f63b"
        },
        "recordedDirentsInputs": {},
        "envVariables": {
          "RULES_PYTHON_REPO_DEBUG": null,
          "RULES_PYTHON_REPO_DEBUG_VERBOSITY": null
        },
        "generatedRepoSpecs": {
          "rules_python_publish_deps_311_backports_tarfile_py3_none_any_77e284d7": {
            "repoRuleId": "@@rules_python+//python/private/pypi:whl_library.bzl%whl_library",
            "attributes": {
              "dep_template": "@rules_python_publish_deps//{name}:{target}",
              "experimental_target_platforms": [
                "cp311_linux_aarch64",
                "cp311_linux_arm",
                "cp311_linux_ppc",
                "cp311_linux_s390x",
                "cp311_linux_x86_64",
                "cp311_osx_aarch64",
                "cp311_osx_x86_64",
                "cp311_windows_x86_64"
              ],
              "filename": "backports.tarfile-1.2.0-py3-none-any.whl",
              "python_interpreter_target": "@@rules_python++python+python_3_11_host//:python",
              "repo": "rules_python_publish_deps_311",
              "requirement": "backports-tarfile==1.2.0",
              "sha256": "77e284d754527b01fb1e6fa8a1afe577858ebe4e9dad8919e34c862cb399bc34",
              "urls": [
                "https://files.pythonhosted.org/packages/b9/fa/123043af240e49752f1c4bd24da5053b6bd00cad78c2be53c0d1e8b975bc/backports.tarfile-1.2.0-py3-none-any.whl"
              ]
            }
          },
          "rules_python_publish_deps_311_backports_tarfile_sdist_d75e02c2": {
            "repoRuleId": "@@rules_python+//python/private/pypi:whl_library.bzl%whl_library",
            "attributes": {
              "dep_template": "@rules_python_publish_deps//{name}:{target}",
              "experimental_target_platforms": [
                "cp311_linux_aarch64",
                "cp311_linux_arm",
                "cp311_linux_ppc",
                "cp311_linux_s390x",
                "cp311_linux_x86_64",
                "cp311_osx_aarch64",
                "cp311_osx_x86_64",
                "cp311_windows_x86_64"
              ],
              "extra_pip_args": [
                "--index-url",
                "https://pypi.org/simple"
              ],
              "filename": "backports_tarfile-1.2.0.tar.gz",
              "python_interpreter_target": "@@rules_python++python+python_3_11_host//:python",
              "repo": "rules_python_publish_deps_311",
              "requirement": "backports-tarfile==1.2.0",
              "sha256": "d75e02c268746e1b8144c278978b6e98e85de6ad16f8e4b0844a154557eca991",
              "urls": [
                "https://files.pythonhosted.org/packages/86/72/cd9b395f25e290e633655a100af28cb253e4393396264a98bd5f5951d50f/backports_tarfile-1.2.0.tar.gz"
              ]
            }
          },
          "rules_python_publish_deps_311_certifi_py3_none_any_922820b5": {
            "repoRuleId": "@@rules_python+//python/private/pypi:whl_library.bzl%whl_library",
            "attributes": {
              "dep_template": "@rules_python_publish_deps//{name}:{target}",
              "experimental_target_platforms": [
                "cp311_linux_aarch64",
                "cp311_linux_arm",
                "cp311_linux_ppc",
                "cp311_linux_s390x",
                "cp311_linux_x86_64",
                "cp311_osx_aarch64",
                "cp311_osx_x86_64",
                "cp311_windows_x86_64"
              ],
              "filename": "certifi-2024.8.30-py3-none-any.whl",
              "python_interpreter_target": "@@rules_python++python+python_3_11_host//:python",
              "repo": "rules_python_publish_deps_311",
              "requirement": "certifi==2024.8.30",
              "sha256": "922820b53db7a7257ffbda3f597266d435245903d80737e34f8a45ff3e3230d8",
              "urls": [
                "https://files.pythonhosted.org/packages/12/90/3c9ff0512038035f59d279fddeb79f5f1eccd8859f06d6163c58798b9487/certifi-2024.8.30-py3-none-any.whl"
              ]
            }
          },
          "rules_python_publish_deps_311_certifi_sdist_bec941d2": {
            "repoRuleId": "@@rules_python+//python/private/pypi:whl_library.bzl%whl_library",
            "attributes": {
              "dep_template": "@rules_python_publish_deps//{name}:{target}",
              "experimental_target_platforms": [
                "cp311_linux_aarch64",
                "cp311_linux_arm",
                "cp311_linux_ppc",
                "cp311_linux_s390x",
                "cp311_linux_x86_64",
                "cp311_osx_aarch64",
                "cp311_osx_x86_64",
                "cp311_windows_x86_64"
              ],
              "extra_pip_args": [
                "--index-url",
                "https://pypi.org/simple"
              ],
              "filename": "certifi-2024.8.30.tar.gz",
              "python_interpreter_target": "@@rules_python++python+python_3_11_host//:python",
              "repo": "rules_python_publish_deps_311",
              "requirement": "certifi==2024.8.30",
              "sha256": "bec941d2aa8195e248a60b31ff9f0558284cf01a52591ceda73ea9afffd69fd9",
              "urls": [
                "https://files.pythonhosted.org/packages/b0/ee/9b19140fe824b367c04c5e1b369942dd754c4c5462d5674002f75c4dedc1/certifi-2024.8.30.tar.gz"
              ]
            }
          },
          "rules_python_publish_deps_311_cffi_cp311_cp311_manylinux_2_17_aarch64_a1ed2dd2": {
            "repoRuleId": "@@rules_python+//python/private/pypi:whl_library.bzl%whl_library",
            "attributes": {
              "dep_template": "@rules_python_publish_deps//{name}:{target}",
              "experimental_target_platforms": [
                "cp311_linux_aarch64",
                "cp311_linux_arm",
                "cp311_linux_ppc",
                "cp311_linux_s390x",
                "cp311_linux_x86_64"
              ],
              "filename": "cffi-1.17.1-cp311-cp311-manylinux_2_17_aarch64.manylinux2014_aarch64.whl",
              "python_interpreter_target": "@@rules_python++python+python_3_11_host//:python",
              "repo": "rules_python_publish_deps_311",
              "requirement": "cffi==1.17.1",
              "sha256": "a1ed2dd2972641495a3ec98445e09766f077aee98a1c896dcb4ad0d303628e41",
              "urls": [
                "https://files.pythonhosted.org/packages/2e/ea/70ce63780f096e16ce8588efe039d3c4f91deb1dc01e9c73a287939c79a6/cffi-1.17.1-cp311-cp311-manylinux_2_17_aarch64.manylinux2014_aarch64.whl"
              ]
            }
          },
          "rules_python_publish_deps_311_cffi_cp311_cp311_manylinux_2_17_ppc64le_46bf4316": {
            "repoRuleId": "@@rules_python+//python/private/pypi:whl_library.bzl%whl_library",
            "attributes": {
              "dep_template": "@rules_python_publish_deps//{name}:{target}",
              "experimental_target_platforms": [
                "cp311_linux_aarch64",
                "cp311_linux_arm",
                "cp311_linux_ppc",
                "cp311_linux_s390x",
                "cp311_linux_x86_64"
              ],
              "filename": "cffi-1.17.1-cp311-cp311-manylinux_2_17_ppc64le.manylinux2014_ppc64le.whl",
              "python_interpreter_target": "@@rules_python++python+python_3_11_host//:python",
              "repo": "rules_python_publish_deps_311",
              "requirement": "cffi==1.17.1",
              "sha256": "46bf43160c1a35f7ec506d254e5c890f3c03648a4dbac12d624e4490a7046cd1",
              "urls": [
                "https://files.pythonhosted.org/packages/1c/a0/a4fa9f4f781bda074c3ddd57a572b060fa0df7655d2a4247bbe277200146/cffi-1.17.1-cp311-cp311-manylinux_2_17_ppc64le.manylinux2014_ppc64le.whl"
              ]
            }
          },
          "rules_python_publish_deps_311_cffi_cp311_cp311_manylinux_2_17_s390x_a24ed04c": {
            "repoRuleId": "@@rules_python+//python/private/pypi:whl_library.bzl%whl_library",
            "attributes": {
              "dep_template": "@rules_python_publish_deps//{name}:{target}",
              "experimental_target_platforms": [
                "cp311_linux_aarch64",
                "cp311_linux_arm",
                "cp311_linux_ppc",
                "cp311_linux_s390x",
                "cp311_linux_x86_64"
              ],
              "filename": "cffi-1.17.1-cp311-cp311-manylinux_2_17_s390x.manylinux2014_s390x.whl",
              "python_interpreter_target": "@@rules_python++python+python_3_11_host//:python",
              "repo": "rules_python_publish_deps_311",
              "requirement": "cffi==1.17.1",
              "sha256": "a24ed04c8ffd54b0729c07cee15a81d964e6fee0e3d4d342a27b020d22959dc6",
              "urls": [
                "https://files.pythonhosted.org/packages/62/12/ce8710b5b8affbcdd5c6e367217c242524ad17a02fe5beec3ee339f69f85/cffi-1.17.1-cp311-cp311-manylinux_2_17_s390x.manylinux2014_s390x.whl"
              ]
            }
          },
          "rules_python_publish_deps_311_cffi_cp311_cp311_manylinux_2_17_x86_64_610faea7": {
            "repoRuleId": "@@rules_python+//python/private/pypi:whl_library.bzl%whl_library",
            "attributes": {
              "dep_template": "@rules_python_publish_deps//{name}:{target}",
              "experimental_target_platforms": [
                "cp311_linux_aarch64",
                "cp311_linux_arm",
                "cp311_linux_ppc",
                "cp311_linux_s390x",
                "cp311_linux_x86_64"
              ],
              "filename": "cffi-1.17.1-cp311-cp311-manylinux_2_17_x86_64.manylinux2014_x86_64.whl",
              "python_interpreter_target": "@@rules_python++python+python_3_11_host//:python",
              "repo": "rules_python_publish_deps_311",
              "requirement": "cffi==1.17.1",
              "sha256": "610faea79c43e44c71e1ec53a554553fa22321b65fae24889706c0a84d4ad86d",
              "urls": [
                "https://files.pythonhosted.org/packages/ff/6b/d45873c5e0242196f042d555526f92aa9e0c32355a1be1ff8c27f077fd37/cffi-1.17.1-cp311-cp311-manylinux_2_17_x86_64.manylinux2014_x86_64.whl"
              ]
            }
          },
          "rules_python_publish_deps_311_cffi_cp311_cp311_musllinux_1_1_aarch64_a9b15d49": {
            "repoRuleId": "@@rules_python+//python/private/pypi:whl_library.bzl%whl_library",
            "attributes": {
              "dep_template": "@rules_python_publish_deps//{name}:{target}",
              "experimental_target_platforms": [
                "cp311_linux_aarch64",
                "cp311_linux_arm",
                "cp311_linux_ppc",
                "cp311_linux_s390x",
                "cp311_linux_x86_64"
              ],
              "filename": "cffi-1.17.1-cp311-cp311-musllinux_1_1_aarch64.whl",
              "python_interpreter_target": "@@rules_python++python+python_3_11_host//:python",
              "repo": "rules_python_publish_deps_311",
              "requirement": "cffi==1.17.1",
              "sha256": "a9b15d491f3ad5d692e11f6b71f7857e7835eb677955c00cc0aefcd0669adaf6",
              "urls": [
                "https://files.pythonhosted.org/packages/1a/52/d9a0e523a572fbccf2955f5abe883cfa8bcc570d7faeee06336fbd50c9fc/cffi-1.17.1-cp311-cp311-musllinux_1_1_aarch64.whl"
              ]
            }
          },
          "rules_python_publish_deps_311_cffi_cp311_cp311_musllinux_1_1_x86_64_fc48c783": {
            "repoRuleId": "@@rules_python+//python/private/pypi:whl_library.bzl%whl_library",
            "attributes": {
              "dep_template": "@rules_python_publish_deps//{name}:{target}",
              "experimental_target_platforms": [
                "cp311_linux_aarch64",
                "cp311_linux_arm",
                "cp311_linux_ppc",
                "cp311_linux_s390x",
                "cp311_linux_x86_64"
              ],
              "filename": "cffi-1.17.1-cp311-cp311-musllinux_1_1_x86_64.whl",
              "python_interpreter_target": "@@rules_python++python+python_3_11_host//:python",
              "repo": "rules_python_publish_deps_311",
              "requirement": "cffi==1.17.1",
              "sha256": "fc48c783f9c87e60831201f2cce7f3b2e4846bf4d8728eabe54d60700b318a0b",
              "urls": [
                "https://files.pythonhosted.org/packages/f8/4a/34599cac7dfcd888ff54e801afe06a19c17787dfd94495ab0c8d35fe99fb/cffi-1.17.1-cp311-cp311-musllinux_1_1_x86_64.whl"
              ]
            }
          },
          "rules_python_publish_deps_311_cffi_sdist_1c39c601": {
            "repoRuleId": "@@rules_python+//python/private/pypi:whl_library.bzl%whl_library",
            "attributes": {
              "dep_template": "@rules_python_publish_deps//{name}:{target}",
              "experimental_target_platforms": [
                "cp311_linux_aarch64",
                "cp311_linux_arm",
                "cp311_linux_ppc",
                "cp311_linux_s390x",
                "cp311_linux_x86_64"
              ],
              "extra_pip_args": [
                "--index-url",
                "https://pypi.org/simple"
              ],
              "filename": "cffi-1.17.1.tar.gz",
              "python_interpreter_target": "@@rules_python++python+python_3_11_host//:python",
              "repo": "rules_python_publish_deps_311",
              "requirement": "cffi==1.17.1",
              "sha256": "1c39c6016c32bc48dd54561950ebd6836e1670f2ae46128f67cf49e789c52824",
              "urls": [
                "https://files.pythonhosted.org/packages/fc/97/c783634659c2920c3fc70419e3af40972dbaf758daa229a7d6ea6135c90d/cffi-1.17.1.tar.gz"
              ]
            }
          },
          "rules_python_publish_deps_311_charset_normalizer_cp311_cp311_macosx_10_9_universal2_0d99dd8f": {
            "repoRuleId": "@@rules_python+//python/private/pypi:whl_library.bzl%whl_library",
            "attributes": {
              "dep_template": "@rules_python_publish_deps//{name}:{target}",
              "experimental_target_platforms": [
                "cp311_linux_aarch64",
                "cp311_linux_arm",
                "cp311_linux_ppc",
                "cp311_linux_s390x",
                "cp311_linux_x86_64",
                "cp311_osx_aarch64",
                "cp311_osx_x86_64",
                "cp311_windows_x86_64"
              ],
              "filename": "charset_normalizer-3.4.0-cp311-cp311-macosx_10_9_universal2.whl",
              "python_interpreter_target": "@@rules_python++python+python_3_11_host//:python",
              "repo": "rules_python_publish_deps_311",
              "requirement": "charset-normalizer==3.4.0",
              "sha256": "0d99dd8ff461990f12d6e42c7347fd9ab2532fb70e9621ba520f9e8637161d7c",
              "urls": [
                "https://files.pythonhosted.org/packages/9c/61/73589dcc7a719582bf56aae309b6103d2762b526bffe189d635a7fcfd998/charset_normalizer-3.4.0-cp311-cp311-macosx_10_9_universal2.whl"
              ]
            }
          },
          "rules_python_publish_deps_311_charset_normalizer_cp311_cp311_macosx_10_9_x86_64_c57516e5": {
            "repoRuleId": "@@rules_python+//python/private/pypi:whl_library.bzl%whl_library",
            "attributes": {
              "dep_template": "@rules_python_publish_deps//{name}:{target}",
              "experimental_target_platforms": [
                "cp311_linux_aarch64",
                "cp311_linux_arm",
                "cp311_linux_ppc",
                "cp311_linux_s390x",
                "cp311_linux_x86_64",
                "cp311_osx_aarch64",
                "cp311_osx_x86_64",
                "cp311_windows_x86_64"
              ],
              "filename": "charset_normalizer-3.4.0-cp311-cp311-macosx_10_9_x86_64.whl",
              "python_interpreter_target": "@@rules_python++python+python_3_11_host//:python",
              "repo": "rules_python_publish_deps_311",
              "requirement": "charset-normalizer==3.4.0",
              "sha256": "c57516e58fd17d03ebe67e181a4e4e2ccab1168f8c2976c6a334d4f819fe5944",
              "urls": [
                "https://files.pythonhosted.org/packages/77/d5/8c982d58144de49f59571f940e329ad6e8615e1e82ef84584c5eeb5e1d72/charset_normalizer-3.4.0-cp311-cp311-macosx_10_9_x86_64.whl"
              ]
            }
          },
          "rules_python_publish_deps_311_charset_normalizer_cp311_cp311_macosx_11_0_arm64_6dba5d19": {
            "repoRuleId": "@@rules_python+//python/private/pypi:whl_library.bzl%whl_library",
            "attributes": {
              "dep_template": "@rules_python_publish_deps//{name}:{target}",
              "experimental_target_platforms": [
                "cp311_linux_aarch64",
                "cp311_linux_arm",
                "cp311_linux_ppc",
                "cp311_linux_s390x",
                "cp311_linux_x86_64",
                "cp311_osx_aarch64",
                "cp311_osx_x86_64",
                "cp311_windows_x86_64"
              ],
              "filename": "charset_normalizer-3.4.0-cp311-cp311-macosx_11_0_arm64.whl",
              "python_interpreter_target": "@@rules_python++python+python_3_11_host//:python",
              "repo": "rules_python_publish_deps_311",
              "requirement": "charset-normalizer==3.4.0",
              "sha256": "6dba5d19c4dfab08e58d5b36304b3f92f3bd5d42c1a3fa37b5ba5cdf6dfcbcee",
              "urls": [
                "https://files.pythonhosted.org/packages/bf/19/411a64f01ee971bed3231111b69eb56f9331a769072de479eae7de52296d/charset_normalizer-3.4.0-cp311-cp311-macosx_11_0_arm64.whl"
              ]
            }
          },
          "rules_python_publish_deps_311_charset_normalizer_cp311_cp311_manylinux_2_17_aarch64_bf4475b8": {
            "repoRuleId": "@@rules_python+//python/private/pypi:whl_library.bzl%whl_library",
            "attributes": {
              "dep_template": "@rules_python_publish_deps//{name}:{target}",
              "experimental_target_platforms": [
                "cp311_linux_aarch64",
                "cp311_linux_arm",
                "cp311_linux_ppc",
                "cp311_linux_s390x",
                "cp311_linux_x86_64",
                "cp311_osx_aarch64",
                "cp311_osx_x86_64",
                "cp311_windows_x86_64"
              ],
              "filename": "charset_normalizer-3.4.0-cp311-cp311-manylinux_2_17_aarch64.manylinux2014_aarch64.whl",
              "python_interpreter_target": "@@rules_python++python+python_3_11_host//:python",
              "repo": "rules_python_publish_deps_311",
              "requirement": "charset-normalizer==3.4.0",
              "sha256": "bf4475b82be41b07cc5e5ff94810e6a01f276e37c2d55571e3fe175e467a1a1c",
              "urls": [
                "https://files.pythonhosted.org/packages/4c/92/97509850f0d00e9f14a46bc751daabd0ad7765cff29cdfb66c68b6dad57f/charset_normalizer-3.4.0-cp311-cp311-manylinux_2_17_aarch64.manylinux2014_aarch64.whl"
              ]
            }
          },
          "rules_python_publish_deps_311_charset_normalizer_cp311_cp311_manylinux_2_17_ppc64le_ce031db0": {
            "repoRuleId": "@@rules_python+//python/private/pypi:whl_library.bzl%whl_library",
            "attributes": {
              "dep_template": "@rules_python_publish_deps//{name}:{target}",
              "experimental_target_platforms": [
                "cp311_linux_aarch64",
                "cp311_linux_arm",
                "cp311_linux_ppc",
                "cp311_linux_s390x",
                "cp311_linux_x86_64",
                "cp311_osx_aarch64",
                "cp311_osx_x86_64",
                "cp311_windows_x86_64"
              ],
              "filename": "charset_normalizer-3.4.0-cp311-cp311-manylinux_2_17_ppc64le.manylinux2014_ppc64le.whl",
              "python_interpreter_target": "@@rules_python++python+python_3_11_host//:python",
              "repo": "rules_python_publish_deps_311",
              "requirement": "charset-normalizer==3.4.0",
              "sha256": "ce031db0408e487fd2775d745ce30a7cd2923667cf3b69d48d219f1d8f5ddeb6",
              "urls": [
                "https://files.pythonhosted.org/packages/e2/29/d227805bff72ed6d6cb1ce08eec707f7cfbd9868044893617eb331f16295/charset_normalizer-3.4.0-cp311-cp311-manylinux_2_17_ppc64le.manylinux2014_ppc64le.whl"
              ]
            }
          },
          "rules_python_publish_deps_311_charset_normalizer_cp311_cp311_manylinux_2_17_s390x_8ff4e7cd": {
            "repoRuleId": "@@rules_python+//python/private/pypi:whl_library.bzl%whl_library",
            "attributes": {
              "dep_template": "@rules_python_publish_deps//{name}:{target}",
              "experimental_target_platforms": [
                "cp311_linux_aarch64",
                "cp311_linux_arm",
                "cp311_linux_ppc",
                "cp311_linux_s390x",
                "cp311_linux_x86_64",
                "cp311_osx_aarch64",
                "cp311_osx_x86_64",
                "cp311_windows_x86_64"
              ],
              "filename": "charset_normalizer-3.4.0-cp311-cp311-manylinux_2_17_s390x.manylinux2014_s390x.whl",
              "python_interpreter_target": "@@rules_python++python+python_3_11_host//:python",
              "repo": "rules_python_publish_deps_311",
              "requirement": "charset-normalizer==3.4.0",
              "sha256": "8ff4e7cdfdb1ab5698e675ca622e72d58a6fa2a8aa58195de0c0061288e6e3ea",
              "urls": [
                "https://files.pythonhosted.org/packages/13/bc/87c2c9f2c144bedfa62f894c3007cd4530ba4b5351acb10dc786428a50f0/charset_normalizer-3.4.0-cp311-cp311-manylinux_2_17_s390x.manylinux2014_s390x.whl"
              ]
            }
          },
          "rules_python_publish_deps_311_charset_normalizer_cp311_cp311_manylinux_2_17_x86_64_3710a975": {
            "repoRuleId": "@@rules_python+//python/private/pypi:whl_library.bzl%whl_library",
            "attributes": {
              "dep_template": "@rules_python_publish_deps//{name}:{target}",
              "experimental_target_platforms": [
                "cp311_linux_aarch64",
                "cp311_linux_arm",
                "cp311_linux_ppc",
                "cp311_linux_s390x",
                "cp311_linux_x86_64",
                "cp311_osx_aarch64",
                "cp311_osx_x86_64",
                "cp311_windows_x86_64"
              ],
              "filename": "charset_normalizer-3.4.0-cp311-cp311-manylinux_2_17_x86_64.manylinux2014_x86_64.whl",
              "python_interpreter_target": "@@rules_python++python+python_3_11_host//:python",
              "repo": "rules_python_publish_deps_311",
              "requirement": "charset-normalizer==3.4.0",
              "sha256": "3710a9751938947e6327ea9f3ea6332a09bf0ba0c09cae9cb1f250bd1f1549bc",
              "urls": [
                "https://files.pythonhosted.org/packages/eb/5b/6f10bad0f6461fa272bfbbdf5d0023b5fb9bc6217c92bf068fa5a99820f5/charset_normalizer-3.4.0-cp311-cp311-manylinux_2_17_x86_64.manylinux2014_x86_64.whl"
              ]
            }
          },
          "rules_python_publish_deps_311_charset_normalizer_cp311_cp311_musllinux_1_2_aarch64_47334db7": {
            "repoRuleId": "@@rules_python+//python/private/pypi:whl_library.bzl%whl_library",
            "attributes": {
              "dep_template": "@rules_python_publish_deps//{name}:{target}",
              "experimental_target_platforms": [
                "cp311_linux_aarch64",
                "cp311_linux_arm",
                "cp311_linux_ppc",
                "cp311_linux_s390x",
                "cp311_linux_x86_64",
                "cp311_osx_aarch64",
                "cp311_osx_x86_64",
                "cp311_windows_x86_64"
              ],
              "filename": "charset_normalizer-3.4.0-cp311-cp311-musllinux_1_2_aarch64.whl",
              "python_interpreter_target": "@@rules_python++python+python_3_11_host//:python",
              "repo": "rules_python_publish_deps_311",
              "requirement": "charset-normalizer==3.4.0",
              "sha256": "47334db71978b23ebcf3c0f9f5ee98b8d65992b65c9c4f2d34c2eaf5bcaf0594",
              "urls": [
                "https://files.pythonhosted.org/packages/d7/a1/493919799446464ed0299c8eef3c3fad0daf1c3cd48bff9263c731b0d9e2/charset_normalizer-3.4.0-cp311-cp311-musllinux_1_2_aarch64.whl"
              ]
            }
          },
          "rules_python_publish_deps_311_charset_normalizer_cp311_cp311_musllinux_1_2_ppc64le_f1a2f519": {
            "repoRuleId": "@@rules_python+//python/private/pypi:whl_library.bzl%whl_library",
            "attributes": {
              "dep_template": "@rules_python_publish_deps//{name}:{target}",
              "experimental_target_platforms": [
                "cp311_linux_aarch64",
                "cp311_linux_arm",
                "cp311_linux_ppc",
                "cp311_linux_s390x",
                "cp311_linux_x86_64",
                "cp311_osx_aarch64",
                "cp311_osx_x86_64",
                "cp311_windows_x86_64"
              ],
              "filename": "charset_normalizer-3.4.0-cp311-cp311-musllinux_1_2_ppc64le.whl",
              "python_interpreter_target": "@@rules_python++python+python_3_11_host//:python",
              "repo": "rules_python_publish_deps_311",
              "requirement": "charset-normalizer==3.4.0",
              "sha256": "f1a2f519ae173b5b6a2c9d5fa3116ce16e48b3462c8b96dfdded11055e3d6365",
              "urls": [
                "https://files.pythonhosted.org/packages/75/d2/0ab54463d3410709c09266dfb416d032a08f97fd7d60e94b8c6ef54ae14b/charset_normalizer-3.4.0-cp311-cp311-musllinux_1_2_ppc64le.whl"
              ]
            }
          },
          "rules_python_publish_deps_311_charset_normalizer_cp311_cp311_musllinux_1_2_s390x_63bc5c4a": {
            "repoRuleId": "@@rules_python+//python/private/pypi:whl_library.bzl%whl_library",
            "attributes": {
              "dep_template": "@rules_python_publish_deps//{name}:{target}",
              "experimental_target_platforms": [
                "cp311_linux_aarch64",
                "cp311_linux_arm",
                "cp311_linux_ppc",
                "cp311_linux_s390x",
                "cp311_linux_x86_64",
                "cp311_osx_aarch64",
                "cp311_osx_x86_64",
                "cp311_windows_x86_64"
              ],
              "filename": "charset_normalizer-3.4.0-cp311-cp311-musllinux_1_2_s390x.whl",
              "python_interpreter_target": "@@rules_python++python+python_3_11_host//:python",
              "repo": "rules_python_publish_deps_311",
              "requirement": "charset-normalizer==3.4.0",
              "sha256": "63bc5c4ae26e4bc6be6469943b8253c0fd4e4186c43ad46e713ea61a0ba49129",
              "urls": [
                "https://files.pythonhosted.org/packages/8d/c9/27e41d481557be53d51e60750b85aa40eaf52b841946b3cdeff363105737/charset_normalizer-3.4.0-cp311-cp311-musllinux_1_2_s390x.whl"
              ]
            }
          },
          "rules_python_publish_deps_311_charset_normalizer_cp311_cp311_musllinux_1_2_x86_64_bcb4f8ea": {
            "repoRuleId": "@@rules_python+//python/private/pypi:whl_library.bzl%whl_library",
            "attributes": {
              "dep_template": "@rules_python_publish_deps//{name}:{target}",
              "experimental_target_platforms": [
                "cp311_linux_aarch64",
                "cp311_linux_arm",
                "cp311_linux_ppc",
                "cp311_linux_s390x",
                "cp311_linux_x86_64",
                "cp311_osx_aarch64",
                "cp311_osx_x86_64",
                "cp311_windows_x86_64"
              ],
              "filename": "charset_normalizer-3.4.0-cp311-cp311-musllinux_1_2_x86_64.whl",
              "python_interpreter_target": "@@rules_python++python+python_3_11_host//:python",
              "repo": "rules_python_publish_deps_311",
              "requirement": "charset-normalizer==3.4.0",
              "sha256": "bcb4f8ea87d03bc51ad04add8ceaf9b0f085ac045ab4d74e73bbc2dc033f0236",
              "urls": [
                "https://files.pythonhosted.org/packages/ee/44/4f62042ca8cdc0cabf87c0fc00ae27cd8b53ab68be3605ba6d071f742ad3/charset_normalizer-3.4.0-cp311-cp311-musllinux_1_2_x86_64.whl"
              ]
            }
          },
          "rules_python_publish_deps_311_charset_normalizer_cp311_cp311_win_amd64_cee4373f": {
            "repoRuleId": "@@rules_python+//python/private/pypi:whl_library.bzl%whl_library",
            "attributes": {
              "dep_template": "@rules_python_publish_deps//{name}:{target}",
              "experimental_target_platforms": [
                "cp311_linux_aarch64",
                "cp311_linux_arm",
                "cp311_linux_ppc",
                "cp311_linux_s390x",
                "cp311_linux_x86_64",
                "cp311_osx_aarch64",
                "cp311_osx_x86_64",
                "cp311_windows_x86_64"
              ],
              "filename": "charset_normalizer-3.4.0-cp311-cp311-win_amd64.whl",
              "python_interpreter_target": "@@rules_python++python+python_3_11_host//:python",
              "repo": "rules_python_publish_deps_311",
              "requirement": "charset-normalizer==3.4.0",
              "sha256": "cee4373f4d3ad28f1ab6290684d8e2ebdb9e7a1b74fdc39e4c211995f77bec27",
              "urls": [
                "https://files.pythonhosted.org/packages/0b/6e/b13bd47fa9023b3699e94abf565b5a2f0b0be6e9ddac9812182596ee62e4/charset_normalizer-3.4.0-cp311-cp311-win_amd64.whl"
              ]
            }
          },
          "rules_python_publish_deps_311_charset_normalizer_py3_none_any_fe9f97fe": {
            "repoRuleId": "@@rules_python+//python/private/pypi:whl_library.bzl%whl_library",
            "attributes": {
              "dep_template": "@rules_python_publish_deps//{name}:{target}",
              "experimental_target_platforms": [
                "cp311_linux_aarch64",
                "cp311_linux_arm",
                "cp311_linux_ppc",
                "cp311_linux_s390x",
                "cp311_linux_x86_64",
                "cp311_osx_aarch64",
                "cp311_osx_x86_64",
                "cp311_windows_x86_64"
              ],
              "filename": "charset_normalizer-3.4.0-py3-none-any.whl",
              "python_interpreter_target": "@@rules_python++python+python_3_11_host//:python",
              "repo": "rules_python_publish_deps_311",
              "requirement": "charset-normalizer==3.4.0",
              "sha256": "fe9f97feb71aa9896b81973a7bbada8c49501dc73e58a10fcef6663af95e5079",
              "urls": [
                "https://files.pythonhosted.org/packages/bf/9b/08c0432272d77b04803958a4598a51e2a4b51c06640af8b8f0f908c18bf2/charset_normalizer-3.4.0-py3-none-any.whl"
              ]
            }
          },
          "rules_python_publish_deps_311_charset_normalizer_sdist_223217c3": {
            "repoRuleId": "@@rules_python+//python/private/pypi:whl_library.bzl%whl_library",
            "attributes": {
              "dep_template": "@rules_python_publish_deps//{name}:{target}",
              "experimental_target_platforms": [
                "cp311_linux_aarch64",
                "cp311_linux_arm",
                "cp311_linux_ppc",
                "cp311_linux_s390x",
                "cp311_linux_x86_64",
                "cp311_osx_aarch64",
                "cp311_osx_x86_64",
                "cp311_windows_x86_64"
              ],
              "extra_pip_args": [
                "--index-url",
                "https://pypi.org/simple"
              ],
              "filename": "charset_normalizer-3.4.0.tar.gz",
              "python_interpreter_target": "@@rules_python++python+python_3_11_host//:python",
              "repo": "rules_python_publish_deps_311",
              "requirement": "charset-normalizer==3.4.0",
              "sha256": "223217c3d4f82c3ac5e29032b3f1c2eb0fb591b72161f86d93f5719079dae93e",
              "urls": [
                "https://files.pythonhosted.org/packages/f2/4f/e1808dc01273379acc506d18f1504eb2d299bd4131743b9fc54d7be4df1e/charset_normalizer-3.4.0.tar.gz"
              ]
            }
          },
          "rules_python_publish_deps_311_cryptography_cp39_abi3_manylinux_2_17_aarch64_846da004": {
            "repoRuleId": "@@rules_python+//python/private/pypi:whl_library.bzl%whl_library",
            "attributes": {
              "dep_template": "@rules_python_publish_deps//{name}:{target}",
              "experimental_target_platforms": [
                "cp311_linux_aarch64",
                "cp311_linux_arm",
                "cp311_linux_ppc",
                "cp311_linux_s390x",
                "cp311_linux_x86_64"
              ],
              "filename": "cryptography-43.0.3-cp39-abi3-manylinux_2_17_aarch64.manylinux2014_aarch64.whl",
              "python_interpreter_target": "@@rules_python++python+python_3_11_host//:python",
              "repo": "rules_python_publish_deps_311",
              "requirement": "cryptography==43.0.3",
              "sha256": "846da004a5804145a5f441b8530b4bf35afbf7da70f82409f151695b127213d5",
              "urls": [
                "https://files.pythonhosted.org/packages/2f/78/55356eb9075d0be6e81b59f45c7b48df87f76a20e73893872170471f3ee8/cryptography-43.0.3-cp39-abi3-manylinux_2_17_aarch64.manylinux2014_aarch64.whl"
              ]
            }
          },
          "rules_python_publish_deps_311_cryptography_cp39_abi3_manylinux_2_17_x86_64_0f996e72": {
            "repoRuleId": "@@rules_python+//python/private/pypi:whl_library.bzl%whl_library",
            "attributes": {
              "dep_template": "@rules_python_publish_deps//{name}:{target}",
              "experimental_target_platforms": [
                "cp311_linux_aarch64",
                "cp311_linux_arm",
                "cp311_linux_ppc",
                "cp311_linux_s390x",
                "cp311_linux_x86_64"
              ],
              "filename": "cryptography-43.0.3-cp39-abi3-manylinux_2_17_x86_64.manylinux2014_x86_64.whl",
              "python_interpreter_target": "@@rules_python++python+python_3_11_host//:python",
              "repo": "rules_python_publish_deps_311",
              "requirement": "cryptography==43.0.3",
              "sha256": "0f996e7268af62598f2fc1204afa98a3b5712313a55c4c9d434aef49cadc91d4",
              "urls": [
                "https://files.pythonhosted.org/packages/2a/2c/488776a3dc843f95f86d2f957ca0fc3407d0242b50bede7fad1e339be03f/cryptography-43.0.3-cp39-abi3-manylinux_2_17_x86_64.manylinux2014_x86_64.whl"
              ]
            }
          },
          "rules_python_publish_deps_311_cryptography_cp39_abi3_manylinux_2_28_aarch64_f7b178f1": {
            "repoRuleId": "@@rules_python+//python/private/pypi:whl_library.bzl%whl_library",
            "attributes": {
              "dep_template": "@rules_python_publish_deps//{name}:{target}",
              "experimental_target_platforms": [
                "cp311_linux_aarch64",
                "cp311_linux_arm",
                "cp311_linux_ppc",
                "cp311_linux_s390x",
                "cp311_linux_x86_64"
              ],
              "filename": "cryptography-43.0.3-cp39-abi3-manylinux_2_28_aarch64.whl",
              "python_interpreter_target": "@@rules_python++python+python_3_11_host//:python",
              "repo": "rules_python_publish_deps_311",
              "requirement": "cryptography==43.0.3",
              "sha256": "f7b178f11ed3664fd0e995a47ed2b5ff0a12d893e41dd0494f406d1cf555cab7",
              "urls": [
                "https://files.pythonhosted.org/packages/7c/04/2345ca92f7a22f601a9c62961741ef7dd0127c39f7310dffa0041c80f16f/cryptography-43.0.3-cp39-abi3-manylinux_2_28_aarch64.whl"
              ]
            }
          },
          "rules_python_publish_deps_311_cryptography_cp39_abi3_manylinux_2_28_x86_64_c2e6fc39": {
            "repoRuleId": "@@rules_python+//python/private/pypi:whl_library.bzl%whl_library",
            "attributes": {
              "dep_template": "@rules_python_publish_deps//{name}:{target}",
              "experimental_target_platforms": [
                "cp311_linux_aarch64",
                "cp311_linux_arm",
                "cp311_linux_ppc",
                "cp311_linux_s390x",
                "cp311_linux_x86_64"
              ],
              "filename": "cryptography-43.0.3-cp39-abi3-manylinux_2_28_x86_64.whl",
              "python_interpreter_target": "@@rules_python++python+python_3_11_host//:python",
              "repo": "rules_python_publish_deps_311",
              "requirement": "cryptography==43.0.3",
              "sha256": "c2e6fc39c4ab499049df3bdf567f768a723a5e8464816e8f009f121a5a9f4405",
              "urls": [
                "https://files.pythonhosted.org/packages/ac/25/e715fa0bc24ac2114ed69da33adf451a38abb6f3f24ec207908112e9ba53/cryptography-43.0.3-cp39-abi3-manylinux_2_28_x86_64.whl"
              ]
            }
          },
          "rules_python_publish_deps_311_cryptography_cp39_abi3_musllinux_1_2_aarch64_e1be4655": {
            "repoRuleId": "@@rules_python+//python/private/pypi:whl_library.bzl%whl_library",
            "attributes": {
              "dep_template": "@rules_python_publish_deps//{name}:{target}",
              "experimental_target_platforms": [
                "cp311_linux_aarch64",
                "cp311_linux_arm",
                "cp311_linux_ppc",
                "cp311_linux_s390x",
                "cp311_linux_x86_64"
              ],
              "filename": "cryptography-43.0.3-cp39-abi3-musllinux_1_2_aarch64.whl",
              "python_interpreter_target": "@@rules_python++python+python_3_11_host//:python",
              "repo": "rules_python_publish_deps_311",
              "requirement": "cryptography==43.0.3",
              "sha256": "e1be4655c7ef6e1bbe6b5d0403526601323420bcf414598955968c9ef3eb7d16",
              "urls": [
                "https://files.pythonhosted.org/packages/21/ce/b9c9ff56c7164d8e2edfb6c9305045fbc0df4508ccfdb13ee66eb8c95b0e/cryptography-43.0.3-cp39-abi3-musllinux_1_2_aarch64.whl"
              ]
            }
          },
          "rules_python_publish_deps_311_cryptography_cp39_abi3_musllinux_1_2_x86_64_df6b6c6d": {
            "repoRuleId": "@@rules_python+//python/private/pypi:whl_library.bzl%whl_library",
            "attributes": {
              "dep_template": "@rules_python_publish_deps//{name}:{target}",
              "experimental_target_platforms": [
                "cp311_linux_aarch64",
                "cp311_linux_arm",
                "cp311_linux_ppc",
                "cp311_linux_s390x",
                "cp311_linux_x86_64"
              ],
              "filename": "cryptography-43.0.3-cp39-abi3-musllinux_1_2_x86_64.whl",
              "python_interpreter_target": "@@rules_python++python+python_3_11_host//:python",
              "repo": "rules_python_publish_deps_311",
              "requirement": "cryptography==43.0.3",
              "sha256": "df6b6c6d742395dd77a23ea3728ab62f98379eff8fb61be2744d4679ab678f73",
              "urls": [
                "https://files.pythonhosted.org/packages/2a/33/b3682992ab2e9476b9c81fff22f02c8b0a1e6e1d49ee1750a67d85fd7ed2/cryptography-43.0.3-cp39-abi3-musllinux_1_2_x86_64.whl"
              ]
            }
          },
          "rules_python_publish_deps_311_cryptography_sdist_315b9001": {
            "repoRuleId": "@@rules_python+//python/private/pypi:whl_library.bzl%whl_library",
            "attributes": {
              "dep_template": "@rules_python_publish_deps//{name}:{target}",
              "experimental_target_platforms": [
                "cp311_linux_aarch64",
                "cp311_linux_arm",
                "cp311_linux_ppc",
                "cp311_linux_s390x",
                "cp311_linux_x86_64"
              ],
              "extra_pip_args": [
                "--index-url",
                "https://pypi.org/simple"
              ],
              "filename": "cryptography-43.0.3.tar.gz",
              "python_interpreter_target": "@@rules_python++python+python_3_11_host//:python",
              "repo": "rules_python_publish_deps_311",
              "requirement": "cryptography==43.0.3",
              "sha256": "315b9001266a492a6ff443b61238f956b214dbec9910a081ba5b6646a055a805",
              "urls": [
                "https://files.pythonhosted.org/packages/0d/05/07b55d1fa21ac18c3a8c79f764e2514e6f6a9698f1be44994f5adf0d29db/cryptography-43.0.3.tar.gz"
              ]
            }
          },
          "rules_python_publish_deps_311_docutils_py3_none_any_dafca5b9": {
            "repoRuleId": "@@rules_python+//python/private/pypi:whl_library.bzl%whl_library",
            "attributes": {
              "dep_template": "@rules_python_publish_deps//{name}:{target}",
              "experimental_target_platforms": [
                "cp311_linux_aarch64",
                "cp311_linux_arm",
                "cp311_linux_ppc",
                "cp311_linux_s390x",
                "cp311_linux_x86_64",
                "cp311_osx_aarch64",
                "cp311_osx_x86_64",
                "cp311_windows_x86_64"
              ],
              "filename": "docutils-0.21.2-py3-none-any.whl",
              "python_interpreter_target": "@@rules_python++python+python_3_11_host//:python",
              "repo": "rules_python_publish_deps_311",
              "requirement": "docutils==0.21.2",
              "sha256": "dafca5b9e384f0e419294eb4d2ff9fa826435bf15f15b7bd45723e8ad76811b2",
              "urls": [
                "https://files.pythonhosted.org/packages/8f/d7/9322c609343d929e75e7e5e6255e614fcc67572cfd083959cdef3b7aad79/docutils-0.21.2-py3-none-any.whl"
              ]
            }
          },
          "rules_python_publish_deps_311_docutils_sdist_3a6b1873": {
            "repoRuleId": "@@rules_python+//python/private/pypi:whl_library.bzl%whl_library",
            "attributes": {
              "dep_template": "@rules_python_publish_deps//{name}:{target}",
              "experimental_target_platforms": [
                "cp311_linux_aarch64",
                "cp311_linux_arm",
                "cp311_linux_ppc",
                "cp311_linux_s390x",
                "cp311_linux_x86_64",
                "cp311_osx_aarch64",
                "cp311_osx_x86_64",
                "cp311_windows_x86_64"
              ],
              "extra_pip_args": [
                "--index-url",
                "https://pypi.org/simple"
              ],
              "filename": "docutils-0.21.2.tar.gz",
              "python_interpreter_target": "@@rules_python++python+python_3_11_host//:python",
              "repo": "rules_python_publish_deps_311",
              "requirement": "docutils==0.21.2",
              "sha256": "3a6b18732edf182daa3cd12775bbb338cf5691468f91eeeb109deff6ebfa986f",
              "urls": [
                "https://files.pythonhosted.org/packages/ae/ed/aefcc8cd0ba62a0560c3c18c33925362d46c6075480bfa4df87b28e169a9/docutils-0.21.2.tar.gz"
              ]
            }
          },
          "rules_python_publish_deps_311_idna_py3_none_any_946d195a": {
            "repoRuleId": "@@rules_python+//python/private/pypi:whl_library.bzl%whl_library",
            "attributes": {
              "dep_template": "@rules_python_publish_deps//{name}:{target}",
              "experimental_target_platforms": [
                "cp311_linux_aarch64",
                "cp311_linux_arm",
                "cp311_linux_ppc",
                "cp311_linux_s390x",
                "cp311_linux_x86_64",
                "cp311_osx_aarch64",
                "cp311_osx_x86_64",
                "cp311_windows_x86_64"
              ],
              "filename": "idna-3.10-py3-none-any.whl",
              "python_interpreter_target": "@@rules_python++python+python_3_11_host//:python",
              "repo": "rules_python_publish_deps_311",
              "requirement": "idna==3.10",
              "sha256": "946d195a0d259cbba61165e88e65941f16e9b36ea6ddb97f00452bae8b1287d3",
              "urls": [
                "https://files.pythonhosted.org/packages/76/c6/c88e154df9c4e1a2a66ccf0005a88dfb2650c1dffb6f5ce603dfbd452ce3/idna-3.10-py3-none-any.whl"
              ]
            }
          },
          "rules_python_publish_deps_311_idna_sdist_12f65c9b": {
            "repoRuleId": "@@rules_python+//python/private/pypi:whl_library.bzl%whl_library",
            "attributes": {
              "dep_template": "@rules_python_publish_deps//{name}:{target}",
              "experimental_target_platforms": [
                "cp311_linux_aarch64",
                "cp311_linux_arm",
                "cp311_linux_ppc",
                "cp311_linux_s390x",
                "cp311_linux_x86_64",
                "cp311_osx_aarch64",
                "cp311_osx_x86_64",
                "cp311_windows_x86_64"
              ],
              "extra_pip_args": [
                "--index-url",
                "https://pypi.org/simple"
              ],
              "filename": "idna-3.10.tar.gz",
              "python_interpreter_target": "@@rules_python++python+python_3_11_host//:python",
              "repo": "rules_python_publish_deps_311",
              "requirement": "idna==3.10",
              "sha256": "12f65c9b470abda6dc35cf8e63cc574b1c52b11df2c86030af0ac09b01b13ea9",
              "urls": [
                "https://files.pythonhosted.org/packages/f1/70/7703c29685631f5a7590aa73f1f1d3fa9a380e654b86af429e0934a32f7d/idna-3.10.tar.gz"
              ]
            }
          },
          "rules_python_publish_deps_311_importlib_metadata_py3_none_any_45e54197": {
            "repoRuleId": "@@rules_python+//python/private/pypi:whl_library.bzl%whl_library",
            "attributes": {
              "dep_template": "@rules_python_publish_deps//{name}:{target}",
              "experimental_target_platforms": [
                "cp311_linux_aarch64",
                "cp311_linux_arm",
                "cp311_linux_ppc",
                "cp311_linux_s390x",
                "cp311_linux_x86_64",
                "cp311_osx_aarch64",
                "cp311_osx_x86_64",
                "cp311_windows_x86_64"
              ],
              "filename": "importlib_metadata-8.5.0-py3-none-any.whl",
              "python_interpreter_target": "@@rules_python++python+python_3_11_host//:python",
              "repo": "rules_python_publish_deps_311",
              "requirement": "importlib-metadata==8.5.0",
              "sha256": "45e54197d28b7a7f1559e60b95e7c567032b602131fbd588f1497f47880aa68b",
              "urls": [
                "https://files.pythonhosted.org/packages/a0/d9/a1e041c5e7caa9a05c925f4bdbdfb7f006d1f74996af53467bc394c97be7/importlib_metadata-8.5.0-py3-none-any.whl"
              ]
            }
          },
          "rules_python_publish_deps_311_importlib_metadata_sdist_71522656": {
            "repoRuleId": "@@rules_python+//python/private/pypi:whl_library.bzl%whl_library",
            "attributes": {
              "dep_template": "@rules_python_publish_deps//{name}:{target}",
              "experimental_target_platforms": [
                "cp311_linux_aarch64",
                "cp311_linux_arm",
                "cp311_linux_ppc",
                "cp311_linux_s390x",
                "cp311_linux_x86_64",
                "cp311_osx_aarch64",
                "cp311_osx_x86_64",
                "cp311_windows_x86_64"
              ],
              "extra_pip_args": [
                "--index-url",
                "https://pypi.org/simple"
              ],
              "filename": "importlib_metadata-8.5.0.tar.gz",
              "python_interpreter_target": "@@rules_python++python+python_3_11_host//:python",
              "repo": "rules_python_publish_deps_311",
              "requirement": "importlib-metadata==8.5.0",
              "sha256": "71522656f0abace1d072b9e5481a48f07c138e00f079c38c8f883823f9c26bd7",
              "urls": [
                "https://files.pythonhosted.org/packages/cd/12/33e59336dca5be0c398a7482335911a33aa0e20776128f038019f1a95f1b/importlib_metadata-8.5.0.tar.gz"
              ]
            }
          },
          "rules_python_publish_deps_311_jaraco_classes_py3_none_any_f662826b": {
            "repoRuleId": "@@rules_python+//python/private/pypi:whl_library.bzl%whl_library",
            "attributes": {
              "dep_template": "@rules_python_publish_deps//{name}:{target}",
              "experimental_target_platforms": [
                "cp311_linux_aarch64",
                "cp311_linux_arm",
                "cp311_linux_ppc",
                "cp311_linux_s390x",
                "cp311_linux_x86_64",
                "cp311_osx_aarch64",
                "cp311_osx_x86_64",
                "cp311_windows_x86_64"
              ],
              "filename": "jaraco.classes-3.4.0-py3-none-any.whl",
              "python_interpreter_target": "@@rules_python++python+python_3_11_host//:python",
              "repo": "rules_python_publish_deps_311",
              "requirement": "jaraco-classes==3.4.0",
              "sha256": "f662826b6bed8cace05e7ff873ce0f9283b5c924470fe664fff1c2f00f581790",
              "urls": [
                "https://files.pythonhosted.org/packages/7f/66/b15ce62552d84bbfcec9a4873ab79d993a1dd4edb922cbfccae192bd5b5f/jaraco.classes-3.4.0-py3-none-any.whl"
              ]
            }
          },
          "rules_python_publish_deps_311_jaraco_classes_sdist_47a024b5": {
            "repoRuleId": "@@rules_python+//python/private/pypi:whl_library.bzl%whl_library",
            "attributes": {
              "dep_template": "@rules_python_publish_deps//{name}:{target}",
              "experimental_target_platforms": [
                "cp311_linux_aarch64",
                "cp311_linux_arm",
                "cp311_linux_ppc",
                "cp311_linux_s390x",
                "cp311_linux_x86_64",
                "cp311_osx_aarch64",
                "cp311_osx_x86_64",
                "cp311_windows_x86_64"
              ],
              "extra_pip_args": [
                "--index-url",
                "https://pypi.org/simple"
              ],
              "filename": "jaraco.classes-3.4.0.tar.gz",
              "python_interpreter_target": "@@rules_python++python+python_3_11_host//:python",
              "repo": "rules_python_publish_deps_311",
              "requirement": "jaraco-classes==3.4.0",
              "sha256": "47a024b51d0239c0dd8c8540c6c7f484be3b8fcf0b2d85c13825780d3b3f3acd",
              "urls": [
                "https://files.pythonhosted.org/packages/06/c0/ed4a27bc5571b99e3cff68f8a9fa5b56ff7df1c2251cc715a652ddd26402/jaraco.classes-3.4.0.tar.gz"
              ]
            }
          },
          "rules_python_publish_deps_311_jaraco_context_py3_none_any_f797fc48": {
            "repoRuleId": "@@rules_python+//python/private/pypi:whl_library.bzl%whl_library",
            "attributes": {
              "dep_template": "@rules_python_publish_deps//{name}:{target}",
              "experimental_target_platforms": [
                "cp311_linux_aarch64",
                "cp311_linux_arm",
                "cp311_linux_ppc",
                "cp311_linux_s390x",
                "cp311_linux_x86_64",
                "cp311_osx_aarch64",
                "cp311_osx_x86_64",
                "cp311_windows_x86_64"
              ],
              "filename": "jaraco.context-6.0.1-py3-none-any.whl",
              "python_interpreter_target": "@@rules_python++python+python_3_11_host//:python",
              "repo": "rules_python_publish_deps_311",
              "requirement": "jaraco-context==6.0.1",
              "sha256": "f797fc481b490edb305122c9181830a3a5b76d84ef6d1aef2fb9b47ab956f9e4",
              "urls": [
                "https://files.pythonhosted.org/packages/ff/db/0c52c4cf5e4bd9f5d7135ec7669a3a767af21b3a308e1ed3674881e52b62/jaraco.context-6.0.1-py3-none-any.whl"
              ]
            }
          },
          "rules_python_publish_deps_311_jaraco_context_sdist_9bae4ea5": {
            "repoRuleId": "@@rules_python+//python/private/pypi:whl_library.bzl%whl_library",
            "attributes": {
              "dep_template": "@rules_python_publish_deps//{name}:{target}",
              "experimental_target_platforms": [
                "cp311_linux_aarch64",
                "cp311_linux_arm",
                "cp311_linux_ppc",
                "cp311_linux_s390x",
                "cp311_linux_x86_64",
                "cp311_osx_aarch64",
                "cp311_osx_x86_64",
                "cp311_windows_x86_64"
              ],
              "extra_pip_args": [
                "--index-url",
                "https://pypi.org/simple"
              ],
              "filename": "jaraco_context-6.0.1.tar.gz",
              "python_interpreter_target": "@@rules_python++python+python_3_11_host//:python",
              "repo": "rules_python_publish_deps_311",
              "requirement": "jaraco-context==6.0.1",
              "sha256": "9bae4ea555cf0b14938dc0aee7c9f32ed303aa20a3b73e7dc80111628792d1b3",
              "urls": [
                "https://files.pythonhosted.org/packages/df/ad/f3777b81bf0b6e7bc7514a1656d3e637b2e8e15fab2ce3235730b3e7a4e6/jaraco_context-6.0.1.tar.gz"
              ]
            }
          },
          "rules_python_publish_deps_311_jaraco_functools_py3_none_any_ad159f13": {
            "repoRuleId": "@@rules_python+//python/private/pypi:whl_library.bzl%whl_library",
            "attributes": {
              "dep_template": "@rules_python_publish_deps//{name}:{target}",
              "experimental_target_platforms": [
                "cp311_linux_aarch64",
                "cp311_linux_arm",
                "cp311_linux_ppc",
                "cp311_linux_s390x",
                "cp311_linux_x86_64",
                "cp311_osx_aarch64",
                "cp311_osx_x86_64",
                "cp311_windows_x86_64"
              ],
              "filename": "jaraco.functools-4.1.0-py3-none-any.whl",
              "python_interpreter_target": "@@rules_python++python+python_3_11_host//:python",
              "repo": "rules_python_publish_deps_311",
              "requirement": "jaraco-functools==4.1.0",
              "sha256": "ad159f13428bc4acbf5541ad6dec511f91573b90fba04df61dafa2a1231cf649",
              "urls": [
                "https://files.pythonhosted.org/packages/9f/4f/24b319316142c44283d7540e76c7b5a6dbd5db623abd86bb7b3491c21018/jaraco.functools-4.1.0-py3-none-any.whl"
              ]
            }
          },
          "rules_python_publish_deps_311_jaraco_functools_sdist_70f7e0e2": {
            "repoRuleId": "@@rules_python+//python/private/pypi:whl_library.bzl%whl_library",
            "attributes": {
              "dep_template": "@rules_python_publish_deps//{name}:{target}",
              "experimental_target_platforms": [
                "cp311_linux_aarch64",
                "cp311_linux_arm",
                "cp311_linux_ppc",
                "cp311_linux_s390x",
                "cp311_linux_x86_64",
                "cp311_osx_aarch64",
                "cp311_osx_x86_64",
                "cp311_windows_x86_64"
              ],
              "extra_pip_args": [
                "--index-url",
                "https://pypi.org/simple"
              ],
              "filename": "jaraco_functools-4.1.0.tar.gz",
              "python_interpreter_target": "@@rules_python++python+python_3_11_host//:python",
              "repo": "rules_python_publish_deps_311",
              "requirement": "jaraco-functools==4.1.0",
              "sha256": "70f7e0e2ae076498e212562325e805204fc092d7b4c17e0e86c959e249701a9d",
              "urls": [
                "https://files.pythonhosted.org/packages/ab/23/9894b3df5d0a6eb44611c36aec777823fc2e07740dabbd0b810e19594013/jaraco_functools-4.1.0.tar.gz"
              ]
            }
          },
          "rules_python_publish_deps_311_jeepney_py3_none_any_c0a454ad": {
            "repoRuleId": "@@rules_python+//python/private/pypi:whl_library.bzl%whl_library",
            "attributes": {
              "dep_template": "@rules_python_publish_deps//{name}:{target}",
              "experimental_target_platforms": [
                "cp311_linux_aarch64",
                "cp311_linux_arm",
                "cp311_linux_ppc",
                "cp311_linux_s390x",
                "cp311_linux_x86_64"
              ],
              "filename": "jeepney-0.8.0-py3-none-any.whl",
              "python_interpreter_target": "@@rules_python++python+python_3_11_host//:python",
              "repo": "rules_python_publish_deps_311",
              "requirement": "jeepney==0.8.0",
              "sha256": "c0a454ad016ca575060802ee4d590dd912e35c122fa04e70306de3d076cce755",
              "urls": [
                "https://files.pythonhosted.org/packages/ae/72/2a1e2290f1ab1e06f71f3d0f1646c9e4634e70e1d37491535e19266e8dc9/jeepney-0.8.0-py3-none-any.whl"
              ]
            }
          },
          "rules_python_publish_deps_311_jeepney_sdist_5efe48d2": {
            "repoRuleId": "@@rules_python+//python/private/pypi:whl_library.bzl%whl_library",
            "attributes": {
              "dep_template": "@rules_python_publish_deps//{name}:{target}",
              "experimental_target_platforms": [
                "cp311_linux_aarch64",
                "cp311_linux_arm",
                "cp311_linux_ppc",
                "cp311_linux_s390x",
                "cp311_linux_x86_64"
              ],
              "extra_pip_args": [
                "--index-url",
                "https://pypi.org/simple"
              ],
              "filename": "jeepney-0.8.0.tar.gz",
              "python_interpreter_target": "@@rules_python++python+python_3_11_host//:python",
              "repo": "rules_python_publish_deps_311",
              "requirement": "jeepney==0.8.0",
              "sha256": "5efe48d255973902f6badc3ce55e2aa6c5c3b3bc642059ef3a91247bcfcc5806",
              "urls": [
                "https://files.pythonhosted.org/packages/d6/f4/154cf374c2daf2020e05c3c6a03c91348d59b23c5366e968feb198306fdf/jeepney-0.8.0.tar.gz"
              ]
            }
          },
          "rules_python_publish_deps_311_keyring_py3_none_any_5426f817": {
            "repoRuleId": "@@rules_python+//python/private/pypi:whl_library.bzl%whl_library",
            "attributes": {
              "dep_template": "@rules_python_publish_deps//{name}:{target}",
              "experimental_target_platforms": [
                "cp311_linux_aarch64",
                "cp311_linux_arm",
                "cp311_linux_ppc",
                "cp311_linux_s390x",
                "cp311_linux_x86_64",
                "cp311_osx_aarch64",
                "cp311_osx_x86_64",
                "cp311_windows_x86_64"
              ],
              "filename": "keyring-25.4.1-py3-none-any.whl",
              "python_interpreter_target": "@@rules_python++python+python_3_11_host//:python",
              "repo": "rules_python_publish_deps_311",
              "requirement": "keyring==25.4.1",
              "sha256": "5426f817cf7f6f007ba5ec722b1bcad95a75b27d780343772ad76b17cb47b0bf",
              "urls": [
                "https://files.pythonhosted.org/packages/83/25/e6d59e5f0a0508d0dca8bb98c7f7fd3772fc943ac3f53d5ab18a218d32c0/keyring-25.4.1-py3-none-any.whl"
              ]
            }
          },
          "rules_python_publish_deps_311_keyring_sdist_b07ebc55": {
            "repoRuleId": "@@rules_python+//python/private/pypi:whl_library.bzl%whl_library",
            "attributes": {
              "dep_template": "@rules_python_publish_deps//{name}:{target}",
              "experimental_target_platforms": [
                "cp311_linux_aarch64",
                "cp311_linux_arm",
                "cp311_linux_ppc",
                "cp311_linux_s390x",
                "cp311_linux_x86_64",
                "cp311_osx_aarch64",
                "cp311_osx_x86_64",
                "cp311_windows_x86_64"
              ],
              "extra_pip_args": [
                "--index-url",
                "https://pypi.org/simple"
              ],
              "filename": "keyring-25.4.1.tar.gz",
              "python_interpreter_target": "@@rules_python++python+python_3_11_host//:python",
              "repo": "rules_python_publish_deps_311",
              "requirement": "keyring==25.4.1",
              "sha256": "b07ebc55f3e8ed86ac81dd31ef14e81ace9dd9c3d4b5d77a6e9a2016d0d71a1b",
              "urls": [
                "https://files.pythonhosted.org/packages/a5/1c/2bdbcfd5d59dc6274ffb175bc29aa07ecbfab196830e0cfbde7bd861a2ea/keyring-25.4.1.tar.gz"
              ]
            }
          },
          "rules_python_publish_deps_311_markdown_it_py_py3_none_any_35521684": {
            "repoRuleId": "@@rules_python+//python/private/pypi:whl_library.bzl%whl_library",
            "attributes": {
              "dep_template": "@rules_python_publish_deps//{name}:{target}",
              "experimental_target_platforms": [
                "cp311_linux_aarch64",
                "cp311_linux_arm",
                "cp311_linux_ppc",
                "cp311_linux_s390x",
                "cp311_linux_x86_64",
                "cp311_osx_aarch64",
                "cp311_osx_x86_64",
                "cp311_windows_x86_64"
              ],
              "filename": "markdown_it_py-3.0.0-py3-none-any.whl",
              "python_interpreter_target": "@@rules_python++python+python_3_11_host//:python",
              "repo": "rules_python_publish_deps_311",
              "requirement": "markdown-it-py==3.0.0",
              "sha256": "355216845c60bd96232cd8d8c40e8f9765cc86f46880e43a8fd22dc1a1a8cab1",
              "urls": [
                "https://files.pythonhosted.org/packages/42/d7/1ec15b46af6af88f19b8e5ffea08fa375d433c998b8a7639e76935c14f1f/markdown_it_py-3.0.0-py3-none-any.whl"
              ]
            }
          },
          "rules_python_publish_deps_311_markdown_it_py_sdist_e3f60a94": {
            "repoRuleId": "@@rules_python+//python/private/pypi:whl_library.bzl%whl_library",
            "attributes": {
              "dep_template": "@rules_python_publish_deps//{name}:{target}",
              "experimental_target_platforms": [
                "cp311_linux_aarch64",
                "cp311_linux_arm",
                "cp311_linux_ppc",
                "cp311_linux_s390x",
                "cp311_linux_x86_64",
                "cp311_osx_aarch64",
                "cp311_osx_x86_64",
                "cp311_windows_x86_64"
              ],
              "extra_pip_args": [
                "--index-url",
                "https://pypi.org/simple"
              ],
              "filename": "markdown-it-py-3.0.0.tar.gz",
              "python_interpreter_target": "@@rules_python++python+python_3_11_host//:python",
              "repo": "rules_python_publish_deps_311",
              "requirement": "markdown-it-py==3.0.0",
              "sha256": "e3f60a94fa066dc52ec76661e37c851cb232d92f9886b15cb560aaada2df8feb",
              "urls": [
                "https://files.pythonhosted.org/packages/38/71/3b932df36c1a044d397a1f92d1cf91ee0a503d91e470cbd670aa66b07ed0/markdown-it-py-3.0.0.tar.gz"
              ]
            }
          },
          "rules_python_publish_deps_311_mdurl_py3_none_any_84008a41": {
            "repoRuleId": "@@rules_python+//python/private/pypi:whl_library.bzl%whl_library",
            "attributes": {
              "dep_template": "@rules_python_publish_deps//{name}:{target}",
              "experimental_target_platforms": [
                "cp311_linux_aarch64",
                "cp311_linux_arm",
                "cp311_linux_ppc",
                "cp311_linux_s390x",
                "cp311_linux_x86_64",
                "cp311_osx_aarch64",
                "cp311_osx_x86_64",
                "cp311_windows_x86_64"
              ],
              "filename": "mdurl-0.1.2-py3-none-any.whl",
              "python_interpreter_target": "@@rules_python++python+python_3_11_host//:python",
              "repo": "rules_python_publish_deps_311",
              "requirement": "mdurl==0.1.2",
              "sha256": "84008a41e51615a49fc9966191ff91509e3c40b939176e643fd50a5c2196b8f8",
              "urls": [
                "https://files.pythonhosted.org/packages/b3/38/89ba8ad64ae25be8de66a6d463314cf1eb366222074cfda9ee839c56a4b4/mdurl-0.1.2-py3-none-any.whl"
              ]
            }
          },
          "rules_python_publish_deps_311_mdurl_sdist_bb413d29": {
            "repoRuleId": "@@rules_python+//python/private/pypi:whl_library.bzl%whl_library",
            "attributes": {
              "dep_template": "@rules_python_publish_deps//{name}:{target}",
              "experimental_target_platforms": [
                "cp311_linux_aarch64",
                "cp311_linux_arm",
                "cp311_linux_ppc",
                "cp311_linux_s390x",
                "cp311_linux_x86_64",
                "cp311_osx_aarch64",
                "cp311_osx_x86_64",
                "cp311_windows_x86_64"
              ],
              "extra_pip_args": [
                "--index-url",
                "https://pypi.org/simple"
              ],
              "filename": "mdurl-0.1.2.tar.gz",
              "python_interpreter_target": "@@rules_python++python+python_3_11_host//:python",
              "repo": "rules_python_publish_deps_311",
              "requirement": "mdurl==0.1.2",
              "sha256": "bb413d29f5eea38f31dd4754dd7377d4465116fb207585f97bf925588687c1ba",
              "urls": [
                "https://files.pythonhosted.org/packages/d6/54/cfe61301667036ec958cb99bd3efefba235e65cdeb9c84d24a8293ba1d90/mdurl-0.1.2.tar.gz"
              ]
            }
          },
          "rules_python_publish_deps_311_more_itertools_py3_none_any_037b0d32": {
            "repoRuleId": "@@rules_python+//python/private/pypi:whl_library.bzl%whl_library",
            "attributes": {
              "dep_template": "@rules_python_publish_deps//{name}:{target}",
              "experimental_target_platforms": [
                "cp311_linux_aarch64",
                "cp311_linux_arm",
                "cp311_linux_ppc",
                "cp311_linux_s390x",
                "cp311_linux_x86_64",
                "cp311_osx_aarch64",
                "cp311_osx_x86_64",
                "cp311_windows_x86_64"
              ],
              "filename": "more_itertools-10.5.0-py3-none-any.whl",
              "python_interpreter_target": "@@rules_python++python+python_3_11_host//:python",
              "repo": "rules_python_publish_deps_311",
              "requirement": "more-itertools==10.5.0",
              "sha256": "037b0d3203ce90cca8ab1defbbdac29d5f993fc20131f3664dc8d6acfa872aef",
              "urls": [
                "https://files.pythonhosted.org/packages/48/7e/3a64597054a70f7c86eb0a7d4fc315b8c1ab932f64883a297bdffeb5f967/more_itertools-10.5.0-py3-none-any.whl"
              ]
            }
          },
          "rules_python_publish_deps_311_more_itertools_sdist_5482bfef": {
            "repoRuleId": "@@rules_python+//python/private/pypi:whl_library.bzl%whl_library",
            "attributes": {
              "dep_template": "@rules_python_publish_deps//{name}:{target}",
              "experimental_target_platforms": [
                "cp311_linux_aarch64",
                "cp311_linux_arm",
                "cp311_linux_ppc",
                "cp311_linux_s390x",
                "cp311_linux_x86_64",
                "cp311_osx_aarch64",
                "cp311_osx_x86_64",
                "cp311_windows_x86_64"
              ],
              "extra_pip_args": [
                "--index-url",
                "https://pypi.org/simple"
              ],
              "filename": "more-itertools-10.5.0.tar.gz",
              "python_interpreter_target": "@@rules_python++python+python_3_11_host//:python",
              "repo": "rules_python_publish_deps_311",
              "requirement": "more-itertools==10.5.0",
              "sha256": "5482bfef7849c25dc3c6dd53a6173ae4795da2a41a80faea6700d9f5846c5da6",
              "urls": [
                "https://files.pythonhosted.org/packages/51/78/65922308c4248e0eb08ebcbe67c95d48615cc6f27854b6f2e57143e9178f/more-itertools-10.5.0.tar.gz"
              ]
            }
          },
          "rules_python_publish_deps_311_nh3_cp37_abi3_macosx_10_12_x86_64_14c5a72e": {
            "repoRuleId": "@@rules_python+//python/private/pypi:whl_library.bzl%whl_library",
            "attributes": {
              "dep_template": "@rules_python_publish_deps//{name}:{target}",
              "experimental_target_platforms": [
                "cp311_linux_aarch64",
                "cp311_linux_arm",
                "cp311_linux_ppc",
                "cp311_linux_s390x",
                "cp311_linux_x86_64",
                "cp311_osx_aarch64",
                "cp311_osx_x86_64",
                "cp311_windows_x86_64"
              ],
              "filename": "nh3-0.2.18-cp37-abi3-macosx_10_12_x86_64.macosx_11_0_arm64.macosx_10_12_universal2.whl",
              "python_interpreter_target": "@@rules_python++python+python_3_11_host//:python",
              "repo": "rules_python_publish_deps_311",
              "requirement": "nh3==0.2.18",
              "sha256": "14c5a72e9fe82aea5fe3072116ad4661af5cf8e8ff8fc5ad3450f123e4925e86",
              "urls": [
                "https://files.pythonhosted.org/packages/b3/89/1daff5d9ba5a95a157c092c7c5f39b8dd2b1ddb4559966f808d31cfb67e0/nh3-0.2.18-cp37-abi3-macosx_10_12_x86_64.macosx_11_0_arm64.macosx_10_12_universal2.whl"
              ]
            }
          },
          "rules_python_publish_deps_311_nh3_cp37_abi3_macosx_10_12_x86_64_7b7c2a3c": {
            "repoRuleId": "@@rules_python+//python/private/pypi:whl_library.bzl%whl_library",
            "attributes": {
              "dep_template": "@rules_python_publish_deps//{name}:{target}",
              "experimental_target_platforms": [
                "cp311_linux_aarch64",
                "cp311_linux_arm",
                "cp311_linux_ppc",
                "cp311_linux_s390x",
                "cp311_linux_x86_64",
                "cp311_osx_aarch64",
                "cp311_osx_x86_64",
                "cp311_windows_x86_64"
              ],
              "filename": "nh3-0.2.18-cp37-abi3-macosx_10_12_x86_64.whl",
              "python_interpreter_target": "@@rules_python++python+python_3_11_host//:python",
              "repo": "rules_python_publish_deps_311",
              "requirement": "nh3==0.2.18",
              "sha256": "7b7c2a3c9eb1a827d42539aa64091640bd275b81e097cd1d8d82ef91ffa2e811",
              "urls": [
                "https://files.pythonhosted.org/packages/2c/b6/42fc3c69cabf86b6b81e4c051a9b6e249c5ba9f8155590222c2622961f58/nh3-0.2.18-cp37-abi3-macosx_10_12_x86_64.whl"
              ]
            }
          },
          "rules_python_publish_deps_311_nh3_cp37_abi3_manylinux_2_17_aarch64_42c64511": {
            "repoRuleId": "@@rules_python+//python/private/pypi:whl_library.bzl%whl_library",
            "attributes": {
              "dep_template": "@rules_python_publish_deps//{name}:{target}",
              "experimental_target_platforms": [
                "cp311_linux_aarch64",
                "cp311_linux_arm",
                "cp311_linux_ppc",
                "cp311_linux_s390x",
                "cp311_linux_x86_64",
                "cp311_osx_aarch64",
                "cp311_osx_x86_64",
                "cp311_windows_x86_64"
              ],
              "filename": "nh3-0.2.18-cp37-abi3-manylinux_2_17_aarch64.manylinux2014_aarch64.whl",
              "python_interpreter_target": "@@rules_python++python+python_3_11_host//:python",
              "repo": "rules_python_publish_deps_311",
              "requirement": "nh3==0.2.18",
              "sha256": "42c64511469005058cd17cc1537578eac40ae9f7200bedcfd1fc1a05f4f8c200",
              "urls": [
                "https://files.pythonhosted.org/packages/45/b9/833f385403abaf0023c6547389ec7a7acf141ddd9d1f21573723a6eab39a/nh3-0.2.18-cp37-abi3-manylinux_2_17_aarch64.manylinux2014_aarch64.whl"
              ]
            }
          },
          "rules_python_publish_deps_311_nh3_cp37_abi3_manylinux_2_17_armv7l_0411beb0": {
            "repoRuleId": "@@rules_python+//python/private/pypi:whl_library.bzl%whl_library",
            "attributes": {
              "dep_template": "@rules_python_publish_deps//{name}:{target}",
              "experimental_target_platforms": [
                "cp311_linux_aarch64",
                "cp311_linux_arm",
                "cp311_linux_ppc",
                "cp311_linux_s390x",
                "cp311_linux_x86_64",
                "cp311_osx_aarch64",
                "cp311_osx_x86_64",
                "cp311_windows_x86_64"
              ],
              "filename": "nh3-0.2.18-cp37-abi3-manylinux_2_17_armv7l.manylinux2014_armv7l.whl",
              "python_interpreter_target": "@@rules_python++python+python_3_11_host//:python",
              "repo": "rules_python_publish_deps_311",
              "requirement": "nh3==0.2.18",
              "sha256": "0411beb0589eacb6734f28d5497ca2ed379eafab8ad8c84b31bb5c34072b7164",
              "urls": [
                "https://files.pythonhosted.org/packages/05/2b/85977d9e11713b5747595ee61f381bc820749daf83f07b90b6c9964cf932/nh3-0.2.18-cp37-abi3-manylinux_2_17_armv7l.manylinux2014_armv7l.whl"
              ]
            }
          },
          "rules_python_publish_deps_311_nh3_cp37_abi3_manylinux_2_17_ppc64_5f36b271": {
            "repoRuleId": "@@rules_python+//python/private/pypi:whl_library.bzl%whl_library",
            "attributes": {
              "dep_template": "@rules_python_publish_deps//{name}:{target}",
              "experimental_target_platforms": [
                "cp311_linux_aarch64",
                "cp311_linux_arm",
                "cp311_linux_ppc",
                "cp311_linux_s390x",
                "cp311_linux_x86_64",
                "cp311_osx_aarch64",
                "cp311_osx_x86_64",
                "cp311_windows_x86_64"
              ],
              "filename": "nh3-0.2.18-cp37-abi3-manylinux_2_17_ppc64.manylinux2014_ppc64.whl",
              "python_interpreter_target": "@@rules_python++python+python_3_11_host//:python",
              "repo": "rules_python_publish_deps_311",
              "requirement": "nh3==0.2.18",
              "sha256": "5f36b271dae35c465ef5e9090e1fdaba4a60a56f0bb0ba03e0932a66f28b9189",
              "urls": [
                "https://files.pythonhosted.org/packages/72/f2/5c894d5265ab80a97c68ca36f25c8f6f0308abac649aaf152b74e7e854a8/nh3-0.2.18-cp37-abi3-manylinux_2_17_ppc64.manylinux2014_ppc64.whl"
              ]
            }
          },
          "rules_python_publish_deps_311_nh3_cp37_abi3_manylinux_2_17_ppc64le_34c03fa7": {
            "repoRuleId": "@@rules_python+//python/private/pypi:whl_library.bzl%whl_library",
            "attributes": {
              "dep_template": "@rules_python_publish_deps//{name}:{target}",
              "experimental_target_platforms": [
                "cp311_linux_aarch64",
                "cp311_linux_arm",
                "cp311_linux_ppc",
                "cp311_linux_s390x",
                "cp311_linux_x86_64",
                "cp311_osx_aarch64",
                "cp311_osx_x86_64",
                "cp311_windows_x86_64"
              ],
              "filename": "nh3-0.2.18-cp37-abi3-manylinux_2_17_ppc64le.manylinux2014_ppc64le.whl",
              "python_interpreter_target": "@@rules_python++python+python_3_11_host//:python",
              "repo": "rules_python_publish_deps_311",
              "requirement": "nh3==0.2.18",
              "sha256": "34c03fa78e328c691f982b7c03d4423bdfd7da69cd707fe572f544cf74ac23ad",
              "urls": [
                "https://files.pythonhosted.org/packages/ab/a7/375afcc710dbe2d64cfbd69e31f82f3e423d43737258af01f6a56d844085/nh3-0.2.18-cp37-abi3-manylinux_2_17_ppc64le.manylinux2014_ppc64le.whl"
              ]
            }
          },
          "rules_python_publish_deps_311_nh3_cp37_abi3_manylinux_2_17_s390x_19aaba96": {
            "repoRuleId": "@@rules_python+//python/private/pypi:whl_library.bzl%whl_library",
            "attributes": {
              "dep_template": "@rules_python_publish_deps//{name}:{target}",
              "experimental_target_platforms": [
                "cp311_linux_aarch64",
                "cp311_linux_arm",
                "cp311_linux_ppc",
                "cp311_linux_s390x",
                "cp311_linux_x86_64",
                "cp311_osx_aarch64",
                "cp311_osx_x86_64",
                "cp311_windows_x86_64"
              ],
              "filename": "nh3-0.2.18-cp37-abi3-manylinux_2_17_s390x.manylinux2014_s390x.whl",
              "python_interpreter_target": "@@rules_python++python+python_3_11_host//:python",
              "repo": "rules_python_publish_deps_311",
              "requirement": "nh3==0.2.18",
              "sha256": "19aaba96e0f795bd0a6c56291495ff59364f4300d4a39b29a0abc9cb3774a84b",
              "urls": [
                "https://files.pythonhosted.org/packages/c2/a8/3bb02d0c60a03ad3a112b76c46971e9480efa98a8946677b5a59f60130ca/nh3-0.2.18-cp37-abi3-manylinux_2_17_s390x.manylinux2014_s390x.whl"
              ]
            }
          },
          "rules_python_publish_deps_311_nh3_cp37_abi3_manylinux_2_17_x86_64_de3ceed6": {
            "repoRuleId": "@@rules_python+//python/private/pypi:whl_library.bzl%whl_library",
            "attributes": {
              "dep_template": "@rules_python_publish_deps//{name}:{target}",
              "experimental_target_platforms": [
                "cp311_linux_aarch64",
                "cp311_linux_arm",
                "cp311_linux_ppc",
                "cp311_linux_s390x",
                "cp311_linux_x86_64",
                "cp311_osx_aarch64",
                "cp311_osx_x86_64",
                "cp311_windows_x86_64"
              ],
              "filename": "nh3-0.2.18-cp37-abi3-manylinux_2_17_x86_64.manylinux2014_x86_64.whl",
              "python_interpreter_target": "@@rules_python++python+python_3_11_host//:python",
              "repo": "rules_python_publish_deps_311",
              "requirement": "nh3==0.2.18",
              "sha256": "de3ceed6e661954871d6cd78b410213bdcb136f79aafe22aa7182e028b8c7307",
              "urls": [
                "https://files.pythonhosted.org/packages/1b/63/6ab90d0e5225ab9780f6c9fb52254fa36b52bb7c188df9201d05b647e5e1/nh3-0.2.18-cp37-abi3-manylinux_2_17_x86_64.manylinux2014_x86_64.whl"
              ]
            }
          },
          "rules_python_publish_deps_311_nh3_cp37_abi3_musllinux_1_2_aarch64_f0eca9ca": {
            "repoRuleId": "@@rules_python+//python/private/pypi:whl_library.bzl%whl_library",
            "attributes": {
              "dep_template": "@rules_python_publish_deps//{name}:{target}",
              "experimental_target_platforms": [
                "cp311_linux_aarch64",
                "cp311_linux_arm",
                "cp311_linux_ppc",
                "cp311_linux_s390x",
                "cp311_linux_x86_64",
                "cp311_osx_aarch64",
                "cp311_osx_x86_64",
                "cp311_windows_x86_64"
              ],
              "filename": "nh3-0.2.18-cp37-abi3-musllinux_1_2_aarch64.whl",
              "python_interpreter_target": "@@rules_python++python+python_3_11_host//:python",
              "repo": "rules_python_publish_deps_311",
              "requirement": "nh3==0.2.18",
              "sha256": "f0eca9ca8628dbb4e916ae2491d72957fdd35f7a5d326b7032a345f111ac07fe",
              "urls": [
                "https://files.pythonhosted.org/packages/a3/da/0c4e282bc3cff4a0adf37005fa1fb42257673fbc1bbf7d1ff639ec3d255a/nh3-0.2.18-cp37-abi3-musllinux_1_2_aarch64.whl"
              ]
            }
          },
          "rules_python_publish_deps_311_nh3_cp37_abi3_musllinux_1_2_armv7l_3a157ab1": {
            "repoRuleId": "@@rules_python+//python/private/pypi:whl_library.bzl%whl_library",
            "attributes": {
              "dep_template": "@rules_python_publish_deps//{name}:{target}",
              "experimental_target_platforms": [
                "cp311_linux_aarch64",
                "cp311_linux_arm",
                "cp311_linux_ppc",
                "cp311_linux_s390x",
                "cp311_linux_x86_64",
                "cp311_osx_aarch64",
                "cp311_osx_x86_64",
                "cp311_windows_x86_64"
              ],
              "filename": "nh3-0.2.18-cp37-abi3-musllinux_1_2_armv7l.whl",
              "python_interpreter_target": "@@rules_python++python+python_3_11_host//:python",
              "repo": "rules_python_publish_deps_311",
              "requirement": "nh3==0.2.18",
              "sha256": "3a157ab149e591bb638a55c8c6bcb8cdb559c8b12c13a8affaba6cedfe51713a",
              "urls": [
                "https://files.pythonhosted.org/packages/de/81/c291231463d21da5f8bba82c8167a6d6893cc5419b0639801ee5d3aeb8a9/nh3-0.2.18-cp37-abi3-musllinux_1_2_armv7l.whl"
              ]
            }
          },
          "rules_python_publish_deps_311_nh3_cp37_abi3_musllinux_1_2_x86_64_36c95d4b": {
            "repoRuleId": "@@rules_python+//python/private/pypi:whl_library.bzl%whl_library",
            "attributes": {
              "dep_template": "@rules_python_publish_deps//{name}:{target}",
              "experimental_target_platforms": [
                "cp311_linux_aarch64",
                "cp311_linux_arm",
                "cp311_linux_ppc",
                "cp311_linux_s390x",
                "cp311_linux_x86_64",
                "cp311_osx_aarch64",
                "cp311_osx_x86_64",
                "cp311_windows_x86_64"
              ],
              "filename": "nh3-0.2.18-cp37-abi3-musllinux_1_2_x86_64.whl",
              "python_interpreter_target": "@@rules_python++python+python_3_11_host//:python",
              "repo": "rules_python_publish_deps_311",
              "requirement": "nh3==0.2.18",
              "sha256": "36c95d4b70530b320b365659bb5034341316e6a9b30f0b25fa9c9eff4c27a204",
              "urls": [
                "https://files.pythonhosted.org/packages/eb/61/73a007c74c37895fdf66e0edcd881f5eaa17a348ff02f4bb4bc906d61085/nh3-0.2.18-cp37-abi3-musllinux_1_2_x86_64.whl"
              ]
            }
          },
          "rules_python_publish_deps_311_nh3_cp37_abi3_win_amd64_8ce0f819": {
            "repoRuleId": "@@rules_python+//python/private/pypi:whl_library.bzl%whl_library",
            "attributes": {
              "dep_template": "@rules_python_publish_deps//{name}:{target}",
              "experimental_target_platforms": [
                "cp311_linux_aarch64",
                "cp311_linux_arm",
                "cp311_linux_ppc",
                "cp311_linux_s390x",
                "cp311_linux_x86_64",
                "cp311_osx_aarch64",
                "cp311_osx_x86_64",
                "cp311_windows_x86_64"
              ],
              "filename": "nh3-0.2.18-cp37-abi3-win_amd64.whl",
              "python_interpreter_target": "@@rules_python++python+python_3_11_host//:python",
              "repo": "rules_python_publish_deps_311",
              "requirement": "nh3==0.2.18",
              "sha256": "8ce0f819d2f1933953fca255db2471ad58184a60508f03e6285e5114b6254844",
              "urls": [
                "https://files.pythonhosted.org/packages/26/8d/53c5b19c4999bdc6ba95f246f4ef35ca83d7d7423e5e38be43ad66544e5d/nh3-0.2.18-cp37-abi3-win_amd64.whl"
              ]
            }
          },
          "rules_python_publish_deps_311_nh3_sdist_94a16692": {
            "repoRuleId": "@@rules_python+//python/private/pypi:whl_library.bzl%whl_library",
            "attributes": {
              "dep_template": "@rules_python_publish_deps//{name}:{target}",
              "experimental_target_platforms": [
                "cp311_linux_aarch64",
                "cp311_linux_arm",
                "cp311_linux_ppc",
                "cp311_linux_s390x",
                "cp311_linux_x86_64",
                "cp311_osx_aarch64",
                "cp311_osx_x86_64",
                "cp311_windows_x86_64"
              ],
              "extra_pip_args": [
                "--index-url",
                "https://pypi.org/simple"
              ],
              "filename": "nh3-0.2.18.tar.gz",
              "python_interpreter_target": "@@rules_python++python+python_3_11_host//:python",
              "repo": "rules_python_publish_deps_311",
              "requirement": "nh3==0.2.18",
              "sha256": "94a166927e53972a9698af9542ace4e38b9de50c34352b962f4d9a7d4c927af4",
              "urls": [
                "https://files.pythonhosted.org/packages/62/73/10df50b42ddb547a907deeb2f3c9823022580a7a47281e8eae8e003a9639/nh3-0.2.18.tar.gz"
              ]
            }
          },
          "rules_python_publish_deps_311_pkginfo_py3_none_any_889a6da2": {
            "repoRuleId": "@@rules_python+//python/private/pypi:whl_library.bzl%whl_library",
            "attributes": {
              "dep_template": "@rules_python_publish_deps//{name}:{target}",
              "experimental_target_platforms": [
                "cp311_linux_aarch64",
                "cp311_linux_arm",
                "cp311_linux_ppc",
                "cp311_linux_s390x",
                "cp311_linux_x86_64",
                "cp311_osx_aarch64",
                "cp311_osx_x86_64",
                "cp311_windows_x86_64"
              ],
              "filename": "pkginfo-1.10.0-py3-none-any.whl",
              "python_interpreter_target": "@@rules_python++python+python_3_11_host//:python",
              "repo": "rules_python_publish_deps_311",
              "requirement": "pkginfo==1.10.0",
              "sha256": "889a6da2ed7ffc58ab5b900d888ddce90bce912f2d2de1dc1c26f4cb9fe65097",
              "urls": [
                "https://files.pythonhosted.org/packages/56/09/054aea9b7534a15ad38a363a2bd974c20646ab1582a387a95b8df1bfea1c/pkginfo-1.10.0-py3-none-any.whl"
              ]
            }
          },
          "rules_python_publish_deps_311_pkginfo_sdist_5df73835": {
            "repoRuleId": "@@rules_python+//python/private/pypi:whl_library.bzl%whl_library",
            "attributes": {
              "dep_template": "@rules_python_publish_deps//{name}:{target}",
              "experimental_target_platforms": [
                "cp311_linux_aarch64",
                "cp311_linux_arm",
                "cp311_linux_ppc",
                "cp311_linux_s390x",
                "cp311_linux_x86_64",
                "cp311_osx_aarch64",
                "cp311_osx_x86_64",
                "cp311_windows_x86_64"
              ],
              "extra_pip_args": [
                "--index-url",
                "https://pypi.org/simple"
              ],
              "filename": "pkginfo-1.10.0.tar.gz",
              "python_interpreter_target": "@@rules_python++python+python_3_11_host//:python",
              "repo": "rules_python_publish_deps_311",
              "requirement": "pkginfo==1.10.0",
              "sha256": "5df73835398d10db79f8eecd5cd86b1f6d29317589ea70796994d49399af6297",
              "urls": [
                "https://files.pythonhosted.org/packages/2f/72/347ec5be4adc85c182ed2823d8d1c7b51e13b9a6b0c1aae59582eca652df/pkginfo-1.10.0.tar.gz"
              ]
            }
          },
          "rules_python_publish_deps_311_pycparser_py3_none_any_c3702b6d": {
            "repoRuleId": "@@rules_python+//python/private/pypi:whl_library.bzl%whl_library",
            "attributes": {
              "dep_template": "@rules_python_publish_deps//{name}:{target}",
              "experimental_target_platforms": [
                "cp311_linux_aarch64",
                "cp311_linux_arm",
                "cp311_linux_ppc",
                "cp311_linux_s390x",
                "cp311_linux_x86_64"
              ],
              "filename": "pycparser-2.22-py3-none-any.whl",
              "python_interpreter_target": "@@rules_python++python+python_3_11_host//:python",
              "repo": "rules_python_publish_deps_311",
              "requirement": "pycparser==2.22",
              "sha256": "c3702b6d3dd8c7abc1afa565d7e63d53a1d0bd86cdc24edd75470f4de499cfcc",
              "urls": [
                "https://files.pythonhosted.org/packages/13/a3/a812df4e2dd5696d1f351d58b8fe16a405b234ad2886a0dab9183fb78109/pycparser-2.22-py3-none-any.whl"
              ]
            }
          },
          "rules_python_publish_deps_311_pycparser_sdist_491c8be9": {
            "repoRuleId": "@@rules_python+//python/private/pypi:whl_library.bzl%whl_library",
            "attributes": {
              "dep_template": "@rules_python_publish_deps//{name}:{target}",
              "experimental_target_platforms": [
                "cp311_linux_aarch64",
                "cp311_linux_arm",
                "cp311_linux_ppc",
                "cp311_linux_s390x",
                "cp311_linux_x86_64"
              ],
              "extra_pip_args": [
                "--index-url",
                "https://pypi.org/simple"
              ],
              "filename": "pycparser-2.22.tar.gz",
              "python_interpreter_target": "@@rules_python++python+python_3_11_host//:python",
              "repo": "rules_python_publish_deps_311",
              "requirement": "pycparser==2.22",
              "sha256": "491c8be9c040f5390f5bf44a5b07752bd07f56edf992381b05c701439eec10f6",
              "urls": [
                "https://files.pythonhosted.org/packages/1d/b2/31537cf4b1ca988837256c910a668b553fceb8f069bedc4b1c826024b52c/pycparser-2.22.tar.gz"
              ]
            }
          },
          "rules_python_publish_deps_311_pygments_py3_none_any_b8e6aca0": {
            "repoRuleId": "@@rules_python+//python/private/pypi:whl_library.bzl%whl_library",
            "attributes": {
              "dep_template": "@rules_python_publish_deps//{name}:{target}",
              "experimental_target_platforms": [
                "cp311_linux_aarch64",
                "cp311_linux_arm",
                "cp311_linux_ppc",
                "cp311_linux_s390x",
                "cp311_linux_x86_64",
                "cp311_osx_aarch64",
                "cp311_osx_x86_64",
                "cp311_windows_x86_64"
              ],
              "filename": "pygments-2.18.0-py3-none-any.whl",
              "python_interpreter_target": "@@rules_python++python+python_3_11_host//:python",
              "repo": "rules_python_publish_deps_311",
              "requirement": "pygments==2.18.0",
              "sha256": "b8e6aca0523f3ab76fee51799c488e38782ac06eafcf95e7ba832985c8e7b13a",
              "urls": [
                "https://files.pythonhosted.org/packages/f7/3f/01c8b82017c199075f8f788d0d906b9ffbbc5a47dc9918a945e13d5a2bda/pygments-2.18.0-py3-none-any.whl"
              ]
            }
          },
          "rules_python_publish_deps_311_pygments_sdist_786ff802": {
            "repoRuleId": "@@rules_python+//python/private/pypi:whl_library.bzl%whl_library",
            "attributes": {
              "dep_template": "@rules_python_publish_deps//{name}:{target}",
              "experimental_target_platforms": [
                "cp311_linux_aarch64",
                "cp311_linux_arm",
                "cp311_linux_ppc",
                "cp311_linux_s390x",
                "cp311_linux_x86_64",
                "cp311_osx_aarch64",
                "cp311_osx_x86_64",
                "cp311_windows_x86_64"
              ],
              "extra_pip_args": [
                "--index-url",
                "https://pypi.org/simple"
              ],
              "filename": "pygments-2.18.0.tar.gz",
              "python_interpreter_target": "@@rules_python++python+python_3_11_host//:python",
              "repo": "rules_python_publish_deps_311",
              "requirement": "pygments==2.18.0",
              "sha256": "786ff802f32e91311bff3889f6e9a86e81505fe99f2735bb6d60ae0c5004f199",
              "urls": [
                "https://files.pythonhosted.org/packages/8e/62/8336eff65bcbc8e4cb5d05b55faf041285951b6e80f33e2bff2024788f31/pygments-2.18.0.tar.gz"
              ]
            }
          },
          "rules_python_publish_deps_311_pywin32_ctypes_py3_none_any_8a151337": {
            "repoRuleId": "@@rules_python+//python/private/pypi:whl_library.bzl%whl_library",
            "attributes": {
              "dep_template": "@rules_python_publish_deps//{name}:{target}",
              "experimental_target_platforms": [
                "cp311_windows_x86_64"
              ],
              "filename": "pywin32_ctypes-0.2.3-py3-none-any.whl",
              "python_interpreter_target": "@@rules_python++python+python_3_11_host//:python",
              "repo": "rules_python_publish_deps_311",
              "requirement": "pywin32-ctypes==0.2.3",
              "sha256": "8a1513379d709975552d202d942d9837758905c8d01eb82b8bcc30918929e7b8",
              "urls": [
                "https://files.pythonhosted.org/packages/de/3d/8161f7711c017e01ac9f008dfddd9410dff3674334c233bde66e7ba65bbf/pywin32_ctypes-0.2.3-py3-none-any.whl"
              ]
            }
          },
          "rules_python_publish_deps_311_pywin32_ctypes_sdist_d162dc04": {
            "repoRuleId": "@@rules_python+//python/private/pypi:whl_library.bzl%whl_library",
            "attributes": {
              "dep_template": "@rules_python_publish_deps//{name}:{target}",
              "experimental_target_platforms": [
                "cp311_windows_x86_64"
              ],
              "extra_pip_args": [
                "--index-url",
                "https://pypi.org/simple"
              ],
              "filename": "pywin32-ctypes-0.2.3.tar.gz",
              "python_interpreter_target": "@@rules_python++python+python_3_11_host//:python",
              "repo": "rules_python_publish_deps_311",
              "requirement": "pywin32-ctypes==0.2.3",
              "sha256": "d162dc04946d704503b2edc4d55f3dba5c1d539ead017afa00142c38b9885755",
              "urls": [
                "https://files.pythonhosted.org/packages/85/9f/01a1a99704853cb63f253eea009390c88e7131c67e66a0a02099a8c917cb/pywin32-ctypes-0.2.3.tar.gz"
              ]
            }
          },
          "rules_python_publish_deps_311_readme_renderer_py3_none_any_2fbca89b": {
            "repoRuleId": "@@rules_python+//python/private/pypi:whl_library.bzl%whl_library",
            "attributes": {
              "dep_template": "@rules_python_publish_deps//{name}:{target}",
              "experimental_target_platforms": [
                "cp311_linux_aarch64",
                "cp311_linux_arm",
                "cp311_linux_ppc",
                "cp311_linux_s390x",
                "cp311_linux_x86_64",
                "cp311_osx_aarch64",
                "cp311_osx_x86_64",
                "cp311_windows_x86_64"
              ],
              "filename": "readme_renderer-44.0-py3-none-any.whl",
              "python_interpreter_target": "@@rules_python++python+python_3_11_host//:python",
              "repo": "rules_python_publish_deps_311",
              "requirement": "readme-renderer==44.0",
              "sha256": "2fbca89b81a08526aadf1357a8c2ae889ec05fb03f5da67f9769c9a592166151",
              "urls": [
                "https://files.pythonhosted.org/packages/e1/67/921ec3024056483db83953ae8e48079ad62b92db7880013ca77632921dd0/readme_renderer-44.0-py3-none-any.whl"
              ]
            }
          },
          "rules_python_publish_deps_311_readme_renderer_sdist_8712034e": {
            "repoRuleId": "@@rules_python+//python/private/pypi:whl_library.bzl%whl_library",
            "attributes": {
              "dep_template": "@rules_python_publish_deps//{name}:{target}",
              "experimental_target_platforms": [
                "cp311_linux_aarch64",
                "cp311_linux_arm",
                "cp311_linux_ppc",
                "cp311_linux_s390x",
                "cp311_linux_x86_64",
                "cp311_osx_aarch64",
                "cp311_osx_x86_64",
                "cp311_windows_x86_64"
              ],
              "extra_pip_args": [
                "--index-url",
                "https://pypi.org/simple"
              ],
              "filename": "readme_renderer-44.0.tar.gz",
              "python_interpreter_target": "@@rules_python++python+python_3_11_host//:python",
              "repo": "rules_python_publish_deps_311",
              "requirement": "readme-renderer==44.0",
              "sha256": "8712034eabbfa6805cacf1402b4eeb2a73028f72d1166d6f5cb7f9c047c5d1e1",
              "urls": [
                "https://files.pythonhosted.org/packages/5a/a9/104ec9234c8448c4379768221ea6df01260cd6c2ce13182d4eac531c8342/readme_renderer-44.0.tar.gz"
              ]
            }
          },
          "rules_python_publish_deps_311_requests_py3_none_any_70761cfe": {
            "repoRuleId": "@@rules_python+//python/private/pypi:whl_library.bzl%whl_library",
            "attributes": {
              "dep_template": "@rules_python_publish_deps//{name}:{target}",
              "experimental_target_platforms": [
                "cp311_linux_aarch64",
                "cp311_linux_arm",
                "cp311_linux_ppc",
                "cp311_linux_s390x",
                "cp311_linux_x86_64",
                "cp311_osx_aarch64",
                "cp311_osx_x86_64",
                "cp311_windows_x86_64"
              ],
              "filename": "requests-2.32.3-py3-none-any.whl",
              "python_interpreter_target": "@@rules_python++python+python_3_11_host//:python",
              "repo": "rules_python_publish_deps_311",
              "requirement": "requests==2.32.3",
              "sha256": "70761cfe03c773ceb22aa2f671b4757976145175cdfca038c02654d061d6dcc6",
              "urls": [
                "https://files.pythonhosted.org/packages/f9/9b/335f9764261e915ed497fcdeb11df5dfd6f7bf257d4a6a2a686d80da4d54/requests-2.32.3-py3-none-any.whl"
              ]
            }
          },
          "rules_python_publish_deps_311_requests_sdist_55365417": {
            "repoRuleId": "@@rules_python+//python/private/pypi:whl_library.bzl%whl_library",
            "attributes": {
              "dep_template": "@rules_python_publish_deps//{name}:{target}",
              "experimental_target_platforms": [
                "cp311_linux_aarch64",
                "cp311_linux_arm",
                "cp311_linux_ppc",
                "cp311_linux_s390x",
                "cp311_linux_x86_64",
                "cp311_osx_aarch64",
                "cp311_osx_x86_64",
                "cp311_windows_x86_64"
              ],
              "extra_pip_args": [
                "--index-url",
                "https://pypi.org/simple"
              ],
              "filename": "requests-2.32.3.tar.gz",
              "python_interpreter_target": "@@rules_python++python+python_3_11_host//:python",
              "repo": "rules_python_publish_deps_311",
              "requirement": "requests==2.32.3",
              "sha256": "55365417734eb18255590a9ff9eb97e9e1da868d4ccd6402399eaf68af20a760",
              "urls": [
                "https://files.pythonhosted.org/packages/63/70/2bf7780ad2d390a8d301ad0b550f1581eadbd9a20f896afe06353c2a2913/requests-2.32.3.tar.gz"
              ]
            }
          },
          "rules_python_publish_deps_311_requests_toolbelt_py2_none_any_cccfdd66": {
            "repoRuleId": "@@rules_python+//python/private/pypi:whl_library.bzl%whl_library",
            "attributes": {
              "dep_template": "@rules_python_publish_deps//{name}:{target}",
              "experimental_target_platforms": [
                "cp311_linux_aarch64",
                "cp311_linux_arm",
                "cp311_linux_ppc",
                "cp311_linux_s390x",
                "cp311_linux_x86_64",
                "cp311_osx_aarch64",
                "cp311_osx_x86_64",
                "cp311_windows_x86_64"
              ],
              "filename": "requests_toolbelt-1.0.0-py2.py3-none-any.whl",
              "python_interpreter_target": "@@rules_python++python+python_3_11_host//:python",
              "repo": "rules_python_publish_deps_311",
              "requirement": "requests-toolbelt==1.0.0",
              "sha256": "cccfdd665f0a24fcf4726e690f65639d272bb0637b9b92dfd91a5568ccf6bd06",
              "urls": [
                "https://files.pythonhosted.org/packages/3f/51/d4db610ef29373b879047326cbf6fa98b6c1969d6f6dc423279de2b1be2c/requests_toolbelt-1.0.0-py2.py3-none-any.whl"
              ]
            }
          },
          "rules_python_publish_deps_311_requests_toolbelt_sdist_7681a0a3": {
            "repoRuleId": "@@rules_python+//python/private/pypi:whl_library.bzl%whl_library",
            "attributes": {
              "dep_template": "@rules_python_publish_deps//{name}:{target}",
              "experimental_target_platforms": [
                "cp311_linux_aarch64",
                "cp311_linux_arm",
                "cp311_linux_ppc",
                "cp311_linux_s390x",
                "cp311_linux_x86_64",
                "cp311_osx_aarch64",
                "cp311_osx_x86_64",
                "cp311_windows_x86_64"
              ],
              "extra_pip_args": [
                "--index-url",
                "https://pypi.org/simple"
              ],
              "filename": "requests-toolbelt-1.0.0.tar.gz",
              "python_interpreter_target": "@@rules_python++python+python_3_11_host//:python",
              "repo": "rules_python_publish_deps_311",
              "requirement": "requests-toolbelt==1.0.0",
              "sha256": "7681a0a3d047012b5bdc0ee37d7f8f07ebe76ab08caeccfc3921ce23c88d5bc6",
              "urls": [
                "https://files.pythonhosted.org/packages/f3/61/d7545dafb7ac2230c70d38d31cbfe4cc64f7144dc41f6e4e4b78ecd9f5bb/requests-toolbelt-1.0.0.tar.gz"
              ]
            }
          },
          "rules_python_publish_deps_311_rfc3986_py2_none_any_50b1502b": {
            "repoRuleId": "@@rules_python+//python/private/pypi:whl_library.bzl%whl_library",
            "attributes": {
              "dep_template": "@rules_python_publish_deps//{name}:{target}",
              "experimental_target_platforms": [
                "cp311_linux_aarch64",
                "cp311_linux_arm",
                "cp311_linux_ppc",
                "cp311_linux_s390x",
                "cp311_linux_x86_64",
                "cp311_osx_aarch64",
                "cp311_osx_x86_64",
                "cp311_windows_x86_64"
              ],
              "filename": "rfc3986-2.0.0-py2.py3-none-any.whl",
              "python_interpreter_target": "@@rules_python++python+python_3_11_host//:python",
              "repo": "rules_python_publish_deps_311",
              "requirement": "rfc3986==2.0.0",
              "sha256": "50b1502b60e289cb37883f3dfd34532b8873c7de9f49bb546641ce9cbd256ebd",
              "urls": [
                "https://files.pythonhosted.org/packages/ff/9a/9afaade874b2fa6c752c36f1548f718b5b83af81ed9b76628329dab81c1b/rfc3986-2.0.0-py2.py3-none-any.whl"
              ]
            }
          },
          "rules_python_publish_deps_311_rfc3986_sdist_97aacf9d": {
            "repoRuleId": "@@rules_python+//python/private/pypi:whl_library.bzl%whl_library",
            "attributes": {
              "dep_template": "@rules_python_publish_deps//{name}:{target}",
              "experimental_target_platforms": [
                "cp311_linux_aarch64",
                "cp311_linux_arm",
                "cp311_linux_ppc",
                "cp311_linux_s390x",
                "cp311_linux_x86_64",
                "cp311_osx_aarch64",
                "cp311_osx_x86_64",
                "cp311_windows_x86_64"
              ],
              "extra_pip_args": [
                "--index-url",
                "https://pypi.org/simple"
              ],
              "filename": "rfc3986-2.0.0.tar.gz",
              "python_interpreter_target": "@@rules_python++python+python_3_11_host//:python",
              "repo": "rules_python_publish_deps_311",
              "requirement": "rfc3986==2.0.0",
              "sha256": "97aacf9dbd4bfd829baad6e6309fa6573aaf1be3f6fa735c8ab05e46cecb261c",
              "urls": [
                "https://files.pythonhosted.org/packages/85/40/1520d68bfa07ab5a6f065a186815fb6610c86fe957bc065754e47f7b0840/rfc3986-2.0.0.tar.gz"
              ]
            }
          },
          "rules_python_publish_deps_311_rich_py3_none_any_9836f509": {
            "repoRuleId": "@@rules_python+//python/private/pypi:whl_library.bzl%whl_library",
            "attributes": {
              "dep_template": "@rules_python_publish_deps//{name}:{target}",
              "experimental_target_platforms": [
                "cp311_linux_aarch64",
                "cp311_linux_arm",
                "cp311_linux_ppc",
                "cp311_linux_s390x",
                "cp311_linux_x86_64",
                "cp311_osx_aarch64",
                "cp311_osx_x86_64",
                "cp311_windows_x86_64"
              ],
              "filename": "rich-13.9.3-py3-none-any.whl",
              "python_interpreter_target": "@@rules_python++python+python_3_11_host//:python",
              "repo": "rules_python_publish_deps_311",
              "requirement": "rich==13.9.3",
              "sha256": "9836f5096eb2172c9e77df411c1b009bace4193d6a481d534fea75ebba758283",
              "urls": [
                "https://files.pythonhosted.org/packages/9a/e2/10e9819cf4a20bd8ea2f5dabafc2e6bf4a78d6a0965daeb60a4b34d1c11f/rich-13.9.3-py3-none-any.whl"
              ]
            }
          },
          "rules_python_publish_deps_311_rich_sdist_bc1e01b8": {
            "repoRuleId": "@@rules_python+//python/private/pypi:whl_library.bzl%whl_library",
            "attributes": {
              "dep_template": "@rules_python_publish_deps//{name}:{target}",
              "experimental_target_platforms": [
                "cp311_linux_aarch64",
                "cp311_linux_arm",
                "cp311_linux_ppc",
                "cp311_linux_s390x",
                "cp311_linux_x86_64",
                "cp311_osx_aarch64",
                "cp311_osx_x86_64",
                "cp311_windows_x86_64"
              ],
              "extra_pip_args": [
                "--index-url",
                "https://pypi.org/simple"
              ],
              "filename": "rich-13.9.3.tar.gz",
              "python_interpreter_target": "@@rules_python++python+python_3_11_host//:python",
              "repo": "rules_python_publish_deps_311",
              "requirement": "rich==13.9.3",
              "sha256": "bc1e01b899537598cf02579d2b9f4a415104d3fc439313a7a2c165d76557a08e",
              "urls": [
                "https://files.pythonhosted.org/packages/d9/e9/cf9ef5245d835065e6673781dbd4b8911d352fb770d56cf0879cf11b7ee1/rich-13.9.3.tar.gz"
              ]
            }
          },
          "rules_python_publish_deps_311_secretstorage_py3_none_any_f356e662": {
            "repoRuleId": "@@rules_python+//python/private/pypi:whl_library.bzl%whl_library",
            "attributes": {
              "dep_template": "@rules_python_publish_deps//{name}:{target}",
              "experimental_target_platforms": [
                "cp311_linux_aarch64",
                "cp311_linux_arm",
                "cp311_linux_ppc",
                "cp311_linux_s390x",
                "cp311_linux_x86_64"
              ],
              "filename": "SecretStorage-3.3.3-py3-none-any.whl",
              "python_interpreter_target": "@@rules_python++python+python_3_11_host//:python",
              "repo": "rules_python_publish_deps_311",
              "requirement": "secretstorage==3.3.3",
              "sha256": "f356e6628222568e3af06f2eba8df495efa13b3b63081dafd4f7d9a7b7bc9f99",
              "urls": [
                "https://files.pythonhosted.org/packages/54/24/b4293291fa1dd830f353d2cb163295742fa87f179fcc8a20a306a81978b7/SecretStorage-3.3.3-py3-none-any.whl"
              ]
            }
          },
          "rules_python_publish_deps_311_secretstorage_sdist_2403533e": {
            "repoRuleId": "@@rules_python+//python/private/pypi:whl_library.bzl%whl_library",
            "attributes": {
              "dep_template": "@rules_python_publish_deps//{name}:{target}",
              "experimental_target_platforms": [
                "cp311_linux_aarch64",
                "cp311_linux_arm",
                "cp311_linux_ppc",
                "cp311_linux_s390x",
                "cp311_linux_x86_64"
              ],
              "extra_pip_args": [
                "--index-url",
                "https://pypi.org/simple"
              ],
              "filename": "SecretStorage-3.3.3.tar.gz",
              "python_interpreter_target": "@@rules_python++python+python_3_11_host//:python",
              "repo": "rules_python_publish_deps_311",
              "requirement": "secretstorage==3.3.3",
              "sha256": "2403533ef369eca6d2ba81718576c5e0f564d5cca1b58f73a8b23e7d4eeebd77",
              "urls": [
                "https://files.pythonhosted.org/packages/53/a4/f48c9d79cb507ed1373477dbceaba7401fd8a23af63b837fa61f1dcd3691/SecretStorage-3.3.3.tar.gz"
              ]
            }
          },
          "rules_python_publish_deps_311_twine_py3_none_any_215dbe7b": {
            "repoRuleId": "@@rules_python+//python/private/pypi:whl_library.bzl%whl_library",
            "attributes": {
              "dep_template": "@rules_python_publish_deps//{name}:{target}",
              "experimental_target_platforms": [
                "cp311_linux_aarch64",
                "cp311_linux_arm",
                "cp311_linux_ppc",
                "cp311_linux_s390x",
                "cp311_linux_x86_64",
                "cp311_osx_aarch64",
                "cp311_osx_x86_64",
                "cp311_windows_x86_64"
              ],
              "filename": "twine-5.1.1-py3-none-any.whl",
              "python_interpreter_target": "@@rules_python++python+python_3_11_host//:python",
              "repo": "rules_python_publish_deps_311",
              "requirement": "twine==5.1.1",
              "sha256": "215dbe7b4b94c2c50a7315c0275d2258399280fbb7d04182c7e55e24b5f93997",
              "urls": [
                "https://files.pythonhosted.org/packages/5d/ec/00f9d5fd040ae29867355e559a94e9a8429225a0284a3f5f091a3878bfc0/twine-5.1.1-py3-none-any.whl"
              ]
            }
          },
          "rules_python_publish_deps_311_twine_sdist_9aa08251": {
            "repoRuleId": "@@rules_python+//python/private/pypi:whl_library.bzl%whl_library",
            "attributes": {
              "dep_template": "@rules_python_publish_deps//{name}:{target}",
              "experimental_target_platforms": [
                "cp311_linux_aarch64",
                "cp311_linux_arm",
                "cp311_linux_ppc",
                "cp311_linux_s390x",
                "cp311_linux_x86_64",
                "cp311_osx_aarch64",
                "cp311_osx_x86_64",
                "cp311_windows_x86_64"
              ],
              "extra_pip_args": [
                "--index-url",
                "https://pypi.org/simple"
              ],
              "filename": "twine-5.1.1.tar.gz",
              "python_interpreter_target": "@@rules_python++python+python_3_11_host//:python",
              "repo": "rules_python_publish_deps_311",
              "requirement": "twine==5.1.1",
              "sha256": "9aa0825139c02b3434d913545c7b847a21c835e11597f5255842d457da2322db",
              "urls": [
                "https://files.pythonhosted.org/packages/77/68/bd982e5e949ef8334e6f7dcf76ae40922a8750aa2e347291ae1477a4782b/twine-5.1.1.tar.gz"
              ]
            }
          },
          "rules_python_publish_deps_311_urllib3_py3_none_any_ca899ca0": {
            "repoRuleId": "@@rules_python+//python/private/pypi:whl_library.bzl%whl_library",
            "attributes": {
              "dep_template": "@rules_python_publish_deps//{name}:{target}",
              "experimental_target_platforms": [
                "cp311_linux_aarch64",
                "cp311_linux_arm",
                "cp311_linux_ppc",
                "cp311_linux_s390x",
                "cp311_linux_x86_64",
                "cp311_osx_aarch64",
                "cp311_osx_x86_64",
                "cp311_windows_x86_64"
              ],
              "filename": "urllib3-2.2.3-py3-none-any.whl",
              "python_interpreter_target": "@@rules_python++python+python_3_11_host//:python",
              "repo": "rules_python_publish_deps_311",
              "requirement": "urllib3==2.2.3",
              "sha256": "ca899ca043dcb1bafa3e262d73aa25c465bfb49e0bd9dd5d59f1d0acba2f8fac",
              "urls": [
                "https://files.pythonhosted.org/packages/ce/d9/5f4c13cecde62396b0d3fe530a50ccea91e7dfc1ccf0e09c228841bb5ba8/urllib3-2.2.3-py3-none-any.whl"
              ]
            }
          },
          "rules_python_publish_deps_311_urllib3_sdist_e7d814a8": {
            "repoRuleId": "@@rules_python+//python/private/pypi:whl_library.bzl%whl_library",
            "attributes": {
              "dep_template": "@rules_python_publish_deps//{name}:{target}",
              "experimental_target_platforms": [
                "cp311_linux_aarch64",
                "cp311_linux_arm",
                "cp311_linux_ppc",
                "cp311_linux_s390x",
                "cp311_linux_x86_64",
                "cp311_osx_aarch64",
                "cp311_osx_x86_64",
                "cp311_windows_x86_64"
              ],
              "extra_pip_args": [
                "--index-url",
                "https://pypi.org/simple"
              ],
              "filename": "urllib3-2.2.3.tar.gz",
              "python_interpreter_target": "@@rules_python++python+python_3_11_host//:python",
              "repo": "rules_python_publish_deps_311",
              "requirement": "urllib3==2.2.3",
              "sha256": "e7d814a81dad81e6caf2ec9fdedb284ecc9c73076b62654547cc64ccdcae26e9",
              "urls": [
                "https://files.pythonhosted.org/packages/ed/63/22ba4ebfe7430b76388e7cd448d5478814d3032121827c12a2cc287e2260/urllib3-2.2.3.tar.gz"
              ]
            }
          },
          "rules_python_publish_deps_311_zipp_py3_none_any_a817ac80": {
            "repoRuleId": "@@rules_python+//python/private/pypi:whl_library.bzl%whl_library",
            "attributes": {
              "dep_template": "@rules_python_publish_deps//{name}:{target}",
              "experimental_target_platforms": [
                "cp311_linux_aarch64",
                "cp311_linux_arm",
                "cp311_linux_ppc",
                "cp311_linux_s390x",
                "cp311_linux_x86_64",
                "cp311_osx_aarch64",
                "cp311_osx_x86_64",
                "cp311_windows_x86_64"
              ],
              "filename": "zipp-3.20.2-py3-none-any.whl",
              "python_interpreter_target": "@@rules_python++python+python_3_11_host//:python",
              "repo": "rules_python_publish_deps_311",
              "requirement": "zipp==3.20.2",
              "sha256": "a817ac80d6cf4b23bf7f2828b7cabf326f15a001bea8b1f9b49631780ba28350",
              "urls": [
                "https://files.pythonhosted.org/packages/62/8b/5ba542fa83c90e09eac972fc9baca7a88e7e7ca4b221a89251954019308b/zipp-3.20.2-py3-none-any.whl"
              ]
            }
          },
          "rules_python_publish_deps_311_zipp_sdist_bc9eb26f": {
            "repoRuleId": "@@rules_python+//python/private/pypi:whl_library.bzl%whl_library",
            "attributes": {
              "dep_template": "@rules_python_publish_deps//{name}:{target}",
              "experimental_target_platforms": [
                "cp311_linux_aarch64",
                "cp311_linux_arm",
                "cp311_linux_ppc",
                "cp311_linux_s390x",
                "cp311_linux_x86_64",
                "cp311_osx_aarch64",
                "cp311_osx_x86_64",
                "cp311_windows_x86_64"
              ],
              "extra_pip_args": [
                "--index-url",
                "https://pypi.org/simple"
              ],
              "filename": "zipp-3.20.2.tar.gz",
              "python_interpreter_target": "@@rules_python++python+python_3_11_host//:python",
              "repo": "rules_python_publish_deps_311",
              "requirement": "zipp==3.20.2",
              "sha256": "bc9eb26f4506fda01b81bcde0ca78103b6e62f991b381fec825435c836edbc29",
              "urls": [
                "https://files.pythonhosted.org/packages/54/bf/5c0000c44ebc80123ecbdddba1f5dcd94a5ada602a9c225d84b5aaa55e86/zipp-3.20.2.tar.gz"
              ]
            }
          },
          "rules_python_publish_deps": {
            "repoRuleId": "@@rules_python+//python/private/pypi:hub_repository.bzl%hub_repository",
            "attributes": {
              "repo_name": "rules_python_publish_deps",
              "extra_hub_aliases": {},
              "whl_map": {
                "backports_tarfile": "[{\"filename\":\"backports.tarfile-1.2.0-py3-none-any.whl\",\"repo\":\"rules_python_publish_deps_311_backports_tarfile_py3_none_any_77e284d7\",\"version\":\"3.11\"},{\"filename\":\"backports_tarfile-1.2.0.tar.gz\",\"repo\":\"rules_python_publish_deps_311_backports_tarfile_sdist_d75e02c2\",\"version\":\"3.11\"}]",
                "certifi": "[{\"filename\":\"certifi-2024.8.30-py3-none-any.whl\",\"repo\":\"rules_python_publish_deps_311_certifi_py3_none_any_922820b5\",\"version\":\"3.11\"},{\"filename\":\"certifi-2024.8.30.tar.gz\",\"repo\":\"rules_python_publish_deps_311_certifi_sdist_bec941d2\",\"version\":\"3.11\"}]",
                "cffi": "[{\"filename\":\"cffi-1.17.1-cp311-cp311-manylinux_2_17_aarch64.manylinux2014_aarch64.whl\",\"repo\":\"rules_python_publish_deps_311_cffi_cp311_cp311_manylinux_2_17_aarch64_a1ed2dd2\",\"version\":\"3.11\"},{\"filename\":\"cffi-1.17.1-cp311-cp311-manylinux_2_17_ppc64le.manylinux2014_ppc64le.whl\",\"repo\":\"rules_python_publish_deps_311_cffi_cp311_cp311_manylinux_2_17_ppc64le_46bf4316\",\"version\":\"3.11\"},{\"filename\":\"cffi-1.17.1-cp311-cp311-manylinux_2_17_s390x.manylinux2014_s390x.whl\",\"repo\":\"rules_python_publish_deps_311_cffi_cp311_cp311_manylinux_2_17_s390x_a24ed04c\",\"version\":\"3.11\"},{\"filename\":\"cffi-1.17.1-cp311-cp311-manylinux_2_17_x86_64.manylinux2014_x86_64.whl\",\"repo\":\"rules_python_publish_deps_311_cffi_cp311_cp311_manylinux_2_17_x86_64_610faea7\",\"version\":\"3.11\"},{\"filename\":\"cffi-1.17.1-cp311-cp311-musllinux_1_1_aarch64.whl\",\"repo\":\"rules_python_publish_deps_311_cffi_cp311_cp311_musllinux_1_1_aarch64_a9b15d49\",\"version\":\"3.11\"},{\"filename\":\"cffi-1.17.1-cp311-cp311-musllinux_1_1_x86_64.whl\",\"repo\":\"rules_python_publish_deps_311_cffi_cp311_cp311_musllinux_1_1_x86_64_fc48c783\",\"version\":\"3.11\"},{\"filename\":\"cffi-1.17.1.tar.gz\",\"repo\":\"rules_python_publish_deps_311_cffi_sdist_1c39c601\",\"version\":\"3.11\"}]",
                "charset_normalizer": "[{\"filename\":\"charset_normalizer-3.4.0-cp311-cp311-macosx_10_9_universal2.whl\",\"repo\":\"rules_python_publish_deps_311_charset_normalizer_cp311_cp311_macosx_10_9_universal2_0d99dd8f\",\"version\":\"3.11\"},{\"filename\":\"charset_normalizer-3.4.0-cp311-cp311-macosx_10_9_x86_64.whl\",\"repo\":\"rules_python_publish_deps_311_charset_normalizer_cp311_cp311_macosx_10_9_x86_64_c57516e5\",\"version\":\"3.11\"},{\"filename\":\"charset_normalizer-3.4.0-cp311-cp311-macosx_11_0_arm64.whl\",\"repo\":\"rules_python_publish_deps_311_charset_normalizer_cp311_cp311_macosx_11_0_arm64_6dba5d19\",\"version\":\"3.11\"},{\"filename\":\"charset_normalizer-3.4.0-cp311-cp311-manylinux_2_17_aarch64.manylinux2014_aarch64.whl\",\"repo\":\"rules_python_publish_deps_311_charset_normalizer_cp311_cp311_manylinux_2_17_aarch64_bf4475b8\",\"version\":\"3.11\"},{\"filename\":\"charset_normalizer-3.4.0-cp311-cp311-manylinux_2_17_ppc64le.manylinux2014_ppc64le.whl\",\"repo\":\"rules_python_publish_deps_311_charset_normalizer_cp311_cp311_manylinux_2_17_ppc64le_ce031db0\",\"version\":\"3.11\"},{\"filename\":\"charset_normalizer-3.4.0-cp311-cp311-manylinux_2_17_s390x.manylinux2014_s390x.whl\",\"repo\":\"rules_python_publish_deps_311_charset_normalizer_cp311_cp311_manylinux_2_17_s390x_8ff4e7cd\",\"version\":\"3.11\"},{\"filename\":\"charset_normalizer-3.4.0-cp311-cp311-manylinux_2_17_x86_64.manylinux2014_x86_64.whl\",\"repo\":\"rules_python_publish_deps_311_charset_normalizer_cp311_cp311_manylinux_2_17_x86_64_3710a975\",\"version\":\"3.11\"},{\"filename\":\"charset_normalizer-3.4.0-cp311-cp311-musllinux_1_2_aarch64.whl\",\"repo\":\"rules_python_publish_deps_311_charset_normalizer_cp311_cp311_musllinux_1_2_aarch64_47334db7\",\"version\":\"3.11\"},{\"filename\":\"charset_normalizer-3.4.0-cp311-cp311-musllinux_1_2_ppc64le.whl\",\"repo\":\"rules_python_publish_deps_311_charset_normalizer_cp311_cp311_musllinux_1_2_ppc64le_f1a2f519\",\"version\":\"3.11\"},{\"filename\":\"charset_normalizer-3.4.0-cp311-cp311-musllinux_1_2_s390x.whl\",\"repo\":\"rules_python_publish_deps_311_charset_normalizer_cp311_cp311_musllinux_1_2_s390x_63bc5c4a\",\"version\":\"3.11\"},{\"filename\":\"charset_normalizer-3.4.0-cp311-cp311-musllinux_1_2_x86_64.whl\",\"repo\":\"rules_python_publish_deps_311_charset_normalizer_cp311_cp311_musllinux_1_2_x86_64_bcb4f8ea\",\"version\":\"3.11\"},{\"filename\":\"charset_normalizer-3.4.0-cp311-cp311-win_amd64.whl\",\"repo\":\"rules_python_publish_deps_311_charset_normalizer_cp311_cp311_win_amd64_cee4373f\",\"version\":\"3.11\"},{\"filename\":\"charset_normalizer-3.4.0-py3-none-any.whl\",\"repo\":\"rules_python_publish_deps_311_charset_normalizer_py3_none_any_fe9f97fe\",\"version\":\"3.11\"},{\"filename\":\"charset_normalizer-3.4.0.tar.gz\",\"repo\":\"rules_python_publish_deps_311_charset_normalizer_sdist_223217c3\",\"version\":\"3.11\"}]",
                "cryptography": "[{\"filename\":\"cryptography-43.0.3-cp39-abi3-manylinux_2_17_aarch64.manylinux2014_aarch64.whl\",\"repo\":\"rules_python_publish_deps_311_cryptography_cp39_abi3_manylinux_2_17_aarch64_846da004\",\"version\":\"3.11\"},{\"filename\":\"cryptography-43.0.3-cp39-abi3-manylinux_2_17_x86_64.manylinux2014_x86_64.whl\",\"repo\":\"rules_python_publish_deps_311_cryptography_cp39_abi3_manylinux_2_17_x86_64_0f996e72\",\"version\":\"3.11\"},{\"filename\":\"cryptography-43.0.3-cp39-abi3-manylinux_2_28_aarch64.whl\",\"repo\":\"rules_python_publish_deps_311_cryptography_cp39_abi3_manylinux_2_28_aarch64_f7b178f1\",\"version\":\"3.11\"},{\"filename\":\"cryptography-43.0.3-cp39-abi3-manylinux_2_28_x86_64.whl\",\"repo\":\"rules_python_publish_deps_311_cryptography_cp39_abi3_manylinux_2_28_x86_64_c2e6fc39\",\"version\":\"3.11\"},{\"filename\":\"cryptography-43.0.3-cp39-abi3-musllinux_1_2_aarch64.whl\",\"repo\":\"rules_python_publish_deps_311_cryptography_cp39_abi3_musllinux_1_2_aarch64_e1be4655\",\"version\":\"3.11\"},{\"filename\":\"cryptography-43.0.3-cp39-abi3-musllinux_1_2_x86_64.whl\",\"repo\":\"rules_python_publish_deps_311_cryptography_cp39_abi3_musllinux_1_2_x86_64_df6b6c6d\",\"version\":\"3.11\"},{\"filename\":\"cryptography-43.0.3.tar.gz\",\"repo\":\"rules_python_publish_deps_311_cryptography_sdist_315b9001\",\"version\":\"3.11\"}]",
                "docutils": "[{\"filename\":\"docutils-0.21.2-py3-none-any.whl\",\"repo\":\"rules_python_publish_deps_311_docutils_py3_none_any_dafca5b9\",\"version\":\"3.11\"},{\"filename\":\"docutils-0.21.2.tar.gz\",\"repo\":\"rules_python_publish_deps_311_docutils_sdist_3a6b1873\",\"version\":\"3.11\"}]",
                "idna": "[{\"filename\":\"idna-3.10-py3-none-any.whl\",\"repo\":\"rules_python_publish_deps_311_idna_py3_none_any_946d195a\",\"version\":\"3.11\"},{\"filename\":\"idna-3.10.tar.gz\",\"repo\":\"rules_python_publish_deps_311_idna_sdist_12f65c9b\",\"version\":\"3.11\"}]",
                "importlib_metadata": "[{\"filename\":\"importlib_metadata-8.5.0-py3-none-any.whl\",\"repo\":\"rules_python_publish_deps_311_importlib_metadata_py3_none_any_45e54197\",\"version\":\"3.11\"},{\"filename\":\"importlib_metadata-8.5.0.tar.gz\",\"repo\":\"rules_python_publish_deps_311_importlib_metadata_sdist_71522656\",\"version\":\"3.11\"}]",
                "jaraco_classes": "[{\"filename\":\"jaraco.classes-3.4.0-py3-none-any.whl\",\"repo\":\"rules_python_publish_deps_311_jaraco_classes_py3_none_any_f662826b\",\"version\":\"3.11\"},{\"filename\":\"jaraco.classes-3.4.0.tar.gz\",\"repo\":\"rules_python_publish_deps_311_jaraco_classes_sdist_47a024b5\",\"version\":\"3.11\"}]",
                "jaraco_context": "[{\"filename\":\"jaraco.context-6.0.1-py3-none-any.whl\",\"repo\":\"rules_python_publish_deps_311_jaraco_context_py3_none_any_f797fc48\",\"version\":\"3.11\"},{\"filename\":\"jaraco_context-6.0.1.tar.gz\",\"repo\":\"rules_python_publish_deps_311_jaraco_context_sdist_9bae4ea5\",\"version\":\"3.11\"}]",
                "jaraco_functools": "[{\"filename\":\"jaraco.functools-4.1.0-py3-none-any.whl\",\"repo\":\"rules_python_publish_deps_311_jaraco_functools_py3_none_any_ad159f13\",\"version\":\"3.11\"},{\"filename\":\"jaraco_functools-4.1.0.tar.gz\",\"repo\":\"rules_python_publish_deps_311_jaraco_functools_sdist_70f7e0e2\",\"version\":\"3.11\"}]",
                "jeepney": "[{\"filename\":\"jeepney-0.8.0-py3-none-any.whl\",\"repo\":\"rules_python_publish_deps_311_jeepney_py3_none_any_c0a454ad\",\"version\":\"3.11\"},{\"filename\":\"jeepney-0.8.0.tar.gz\",\"repo\":\"rules_python_publish_deps_311_jeepney_sdist_5efe48d2\",\"version\":\"3.11\"}]",
                "keyring": "[{\"filename\":\"keyring-25.4.1-py3-none-any.whl\",\"repo\":\"rules_python_publish_deps_311_keyring_py3_none_any_5426f817\",\"version\":\"3.11\"},{\"filename\":\"keyring-25.4.1.tar.gz\",\"repo\":\"rules_python_publish_deps_311_keyring_sdist_b07ebc55\",\"version\":\"3.11\"}]",
                "markdown_it_py": "[{\"filename\":\"markdown-it-py-3.0.0.tar.gz\",\"repo\":\"rules_python_publish_deps_311_markdown_it_py_sdist_e3f60a94\",\"version\":\"3.11\"},{\"filename\":\"markdown_it_py-3.0.0-py3-none-any.whl\",\"repo\":\"rules_python_publish_deps_311_markdown_it_py_py3_none_any_35521684\",\"version\":\"3.11\"}]",
                "mdurl": "[{\"filename\":\"mdurl-0.1.2-py3-none-any.whl\",\"repo\":\"rules_python_publish_deps_311_mdurl_py3_none_any_84008a41\",\"version\":\"3.11\"},{\"filename\":\"mdurl-0.1.2.tar.gz\",\"repo\":\"rules_python_publish_deps_311_mdurl_sdist_bb413d29\",\"version\":\"3.11\"}]",
                "more_itertools": "[{\"filename\":\"more-itertools-10.5.0.tar.gz\",\"repo\":\"rules_python_publish_deps_311_more_itertools_sdist_5482bfef\",\"version\":\"3.11\"},{\"filename\":\"more_itertools-10.5.0-py3-none-any.whl\",\"repo\":\"rules_python_publish_deps_311_more_itertools_py3_none_any_037b0d32\",\"version\":\"3.11\"}]",
                "nh3": "[{\"filename\":\"nh3-0.2.18-cp37-abi3-macosx_10_12_x86_64.macosx_11_0_arm64.macosx_10_12_universal2.whl\",\"repo\":\"rules_python_publish_deps_311_nh3_cp37_abi3_macosx_10_12_x86_64_14c5a72e\",\"version\":\"3.11\"},{\"filename\":\"nh3-0.2.18-cp37-abi3-macosx_10_12_x86_64.whl\",\"repo\":\"rules_python_publish_deps_311_nh3_cp37_abi3_macosx_10_12_x86_64_7b7c2a3c\",\"version\":\"3.11\"},{\"filename\":\"nh3-0.2.18-cp37-abi3-manylinux_2_17_aarch64.manylinux2014_aarch64.whl\",\"repo\":\"rules_python_publish_deps_311_nh3_cp37_abi3_manylinux_2_17_aarch64_42c64511\",\"version\":\"3.11\"},{\"filename\":\"nh3-0.2.18-cp37-abi3-manylinux_2_17_armv7l.manylinux2014_armv7l.whl\",\"repo\":\"rules_python_publish_deps_311_nh3_cp37_abi3_manylinux_2_17_armv7l_0411beb0\",\"version\":\"3.11\"},{\"filename\":\"nh3-0.2.18-cp37-abi3-manylinux_2_17_ppc64.manylinux2014_ppc64.whl\",\"repo\":\"rules_python_publish_deps_311_nh3_cp37_abi3_manylinux_2_17_ppc64_5f36b271\",\"version\":\"3.11\"},{\"filename\":\"nh3-0.2.18-cp37-abi3-manylinux_2_17_ppc64le.manylinux2014_ppc64le.whl\",\"repo\":\"rules_python_publish_deps_311_nh3_cp37_abi3_manylinux_2_17_ppc64le_34c03fa7\",\"version\":\"3.11\"},{\"filename\":\"nh3-0.2.18-cp37-abi3-manylinux_2_17_s390x.manylinux2014_s390x.whl\",\"repo\":\"rules_python_publish_deps_311_nh3_cp37_abi3_manylinux_2_17_s390x_19aaba96\",\"version\":\"3.11\"},{\"filename\":\"nh3-0.2.18-cp37-abi3-manylinux_2_17_x86_64.manylinux2014_x86_64.whl\",\"repo\":\"rules_python_publish_deps_311_nh3_cp37_abi3_manylinux_2_17_x86_64_de3ceed6\",\"version\":\"3.11\"},{\"filename\":\"nh3-0.2.18-cp37-abi3-musllinux_1_2_aarch64.whl\",\"repo\":\"rules_python_publish_deps_311_nh3_cp37_abi3_musllinux_1_2_aarch64_f0eca9ca\",\"version\":\"3.11\"},{\"filename\":\"nh3-0.2.18-cp37-abi3-musllinux_1_2_armv7l.whl\",\"repo\":\"rules_python_publish_deps_311_nh3_cp37_abi3_musllinux_1_2_armv7l_3a157ab1\",\"version\":\"3.11\"},{\"filename\":\"nh3-0.2.18-cp37-abi3-musllinux_1_2_x86_64.whl\",\"repo\":\"rules_python_publish_deps_311_nh3_cp37_abi3_musllinux_1_2_x86_64_36c95d4b\",\"version\":\"3.11\"},{\"filename\":\"nh3-0.2.18-cp37-abi3-win_amd64.whl\",\"repo\":\"rules_python_publish_deps_311_nh3_cp37_abi3_win_amd64_8ce0f819\",\"version\":\"3.11\"},{\"filename\":\"nh3-0.2.18.tar.gz\",\"repo\":\"rules_python_publish_deps_311_nh3_sdist_94a16692\",\"version\":\"3.11\"}]",
                "pkginfo": "[{\"filename\":\"pkginfo-1.10.0-py3-none-any.whl\",\"repo\":\"rules_python_publish_deps_311_pkginfo_py3_none_any_889a6da2\",\"version\":\"3.11\"},{\"filename\":\"pkginfo-1.10.0.tar.gz\",\"repo\":\"rules_python_publish_deps_311_pkginfo_sdist_5df73835\",\"version\":\"3.11\"}]",
                "pycparser": "[{\"filename\":\"pycparser-2.22-py3-none-any.whl\",\"repo\":\"rules_python_publish_deps_311_pycparser_py3_none_any_c3702b6d\",\"version\":\"3.11\"},{\"filename\":\"pycparser-2.22.tar.gz\",\"repo\":\"rules_python_publish_deps_311_pycparser_sdist_491c8be9\",\"version\":\"3.11\"}]",
                "pygments": "[{\"filename\":\"pygments-2.18.0-py3-none-any.whl\",\"repo\":\"rules_python_publish_deps_311_pygments_py3_none_any_b8e6aca0\",\"version\":\"3.11\"},{\"filename\":\"pygments-2.18.0.tar.gz\",\"repo\":\"rules_python_publish_deps_311_pygments_sdist_786ff802\",\"version\":\"3.11\"}]",
                "pywin32_ctypes": "[{\"filename\":\"pywin32-ctypes-0.2.3.tar.gz\",\"repo\":\"rules_python_publish_deps_311_pywin32_ctypes_sdist_d162dc04\",\"version\":\"3.11\"},{\"filename\":\"pywin32_ctypes-0.2.3-py3-none-any.whl\",\"repo\":\"rules_python_publish_deps_311_pywin32_ctypes_py3_none_any_8a151337\",\"version\":\"3.11\"}]",
                "readme_renderer": "[{\"filename\":\"readme_renderer-44.0-py3-none-any.whl\",\"repo\":\"rules_python_publish_deps_311_readme_renderer_py3_none_any_2fbca89b\",\"version\":\"3.11\"},{\"filename\":\"readme_renderer-44.0.tar.gz\",\"repo\":\"rules_python_publish_deps_311_readme_renderer_sdist_8712034e\",\"version\":\"3.11\"}]",
                "requests": "[{\"filename\":\"requests-2.32.3-py3-none-any.whl\",\"repo\":\"rules_python_publish_deps_311_requests_py3_none_any_70761cfe\",\"version\":\"3.11\"},{\"filename\":\"requests-2.32.3.tar.gz\",\"repo\":\"rules_python_publish_deps_311_requests_sdist_55365417\",\"version\":\"3.11\"}]",
                "requests_toolbelt": "[{\"filename\":\"requests-toolbelt-1.0.0.tar.gz\",\"repo\":\"rules_python_publish_deps_311_requests_toolbelt_sdist_7681a0a3\",\"version\":\"3.11\"},{\"filename\":\"requests_toolbelt-1.0.0-py2.py3-none-any.whl\",\"repo\":\"rules_python_publish_deps_311_requests_toolbelt_py2_none_any_cccfdd66\",\"version\":\"3.11\"}]",
                "rfc3986": "[{\"filename\":\"rfc3986-2.0.0-py2.py3-none-any.whl\",\"repo\":\"rules_python_publish_deps_311_rfc3986_py2_none_any_50b1502b\",\"version\":\"3.11\"},{\"filename\":\"rfc3986-2.0.0.tar.gz\",\"repo\":\"rules_python_publish_deps_311_rfc3986_sdist_97aacf9d\",\"version\":\"3.11\"}]",
                "rich": "[{\"filename\":\"rich-13.9.3-py3-none-any.whl\",\"repo\":\"rules_python_publish_deps_311_rich_py3_none_any_9836f509\",\"version\":\"3.11\"},{\"filename\":\"rich-13.9.3.tar.gz\",\"repo\":\"rules_python_publish_deps_311_rich_sdist_bc1e01b8\",\"version\":\"3.11\"}]",
                "secretstorage": "[{\"filename\":\"SecretStorage-3.3.3-py3-none-any.whl\",\"repo\":\"rules_python_publish_deps_311_secretstorage_py3_none_any_f356e662\",\"version\":\"3.11\"},{\"filename\":\"SecretStorage-3.3.3.tar.gz\",\"repo\":\"rules_python_publish_deps_311_secretstorage_sdist_2403533e\",\"version\":\"3.11\"}]",
                "twine": "[{\"filename\":\"twine-5.1.1-py3-none-any.whl\",\"repo\":\"rules_python_publish_deps_311_twine_py3_none_any_215dbe7b\",\"version\":\"3.11\"},{\"filename\":\"twine-5.1.1.tar.gz\",\"repo\":\"rules_python_publish_deps_311_twine_sdist_9aa08251\",\"version\":\"3.11\"}]",
                "urllib3": "[{\"filename\":\"urllib3-2.2.3-py3-none-any.whl\",\"repo\":\"rules_python_publish_deps_311_urllib3_py3_none_any_ca899ca0\",\"version\":\"3.11\"},{\"filename\":\"urllib3-2.2.3.tar.gz\",\"repo\":\"rules_python_publish_deps_311_urllib3_sdist_e7d814a8\",\"version\":\"3.11\"}]",
                "zipp": "[{\"filename\":\"zipp-3.20.2-py3-none-any.whl\",\"repo\":\"rules_python_publish_deps_311_zipp_py3_none_any_a817ac80\",\"version\":\"3.11\"},{\"filename\":\"zipp-3.20.2.tar.gz\",\"repo\":\"rules_python_publish_deps_311_zipp_sdist_bc9eb26f\",\"version\":\"3.11\"}]"
              },
              "packages": [
                "backports_tarfile",
                "certifi",
                "charset_normalizer",
                "docutils",
                "idna",
                "importlib_metadata",
                "jaraco_classes",
                "jaraco_context",
                "jaraco_functools",
                "keyring",
                "markdown_it_py",
                "mdurl",
                "more_itertools",
                "nh3",
                "pkginfo",
                "pygments",
                "readme_renderer",
                "requests",
                "requests_toolbelt",
                "rfc3986",
                "rich",
                "twine",
                "urllib3",
                "zipp"
              ],
              "groups": {}
            }
          }
        },
        "recordedRepoMappingEntries": [
          [
            "bazel_features+",
            "bazel_features_globals",
            "bazel_features++version_extension+bazel_features_globals"
          ],
          [
            "bazel_features+",
            "bazel_features_version",
            "bazel_features++version_extension+bazel_features_version"
          ],
          [
            "rules_python+",
            "bazel_features",
            "bazel_features+"
          ],
          [
            "rules_python+",
            "bazel_skylib",
            "bazel_skylib+"
          ],
          [
            "rules_python+",
            "bazel_tools",
            "bazel_tools"
          ],
          [
            "rules_python+",
            "pypi__build",
            "rules_python++internal_deps+pypi__build"
          ],
          [
            "rules_python+",
            "pypi__click",
            "rules_python++internal_deps+pypi__click"
          ],
          [
            "rules_python+",
            "pypi__colorama",
            "rules_python++internal_deps+pypi__colorama"
          ],
          [
            "rules_python+",
            "pypi__importlib_metadata",
            "rules_python++internal_deps+pypi__importlib_metadata"
          ],
          [
            "rules_python+",
            "pypi__installer",
            "rules_python++internal_deps+pypi__installer"
          ],
          [
            "rules_python+",
            "pypi__more_itertools",
            "rules_python++internal_deps+pypi__more_itertools"
          ],
          [
            "rules_python+",
            "pypi__packaging",
            "rules_python++internal_deps+pypi__packaging"
          ],
          [
            "rules_python+",
            "pypi__pep517",
            "rules_python++internal_deps+pypi__pep517"
          ],
          [
            "rules_python+",
            "pypi__pip",
            "rules_python++internal_deps+pypi__pip"
          ],
          [
            "rules_python+",
            "pypi__pip_tools",
            "rules_python++internal_deps+pypi__pip_tools"
          ],
          [
            "rules_python+",
            "pypi__pyproject_hooks",
            "rules_python++internal_deps+pypi__pyproject_hooks"
          ],
          [
            "rules_python+",
            "pypi__setuptools",
            "rules_python++internal_deps+pypi__setuptools"
          ],
          [
            "rules_python+",
            "pypi__tomli",
            "rules_python++internal_deps+pypi__tomli"
          ],
          [
            "rules_python+",
            "pypi__wheel",
            "rules_python++internal_deps+pypi__wheel"
          ],
          [
            "rules_python+",
            "pypi__zipp",
            "rules_python++internal_deps+pypi__zipp"
          ],
          [
            "rules_python+",
            "pythons_hub",
            "rules_python++python+pythons_hub"
          ],
          [
            "rules_python++python+pythons_hub",
            "python_3_10_host",
            "rules_python++python+python_3_10_host"
          ],
          [
            "rules_python++python+pythons_hub",
            "python_3_11_host",
            "rules_python++python+python_3_11_host"
          ],
          [
            "rules_python++python+pythons_hub",
            "python_3_12_host",
            "rules_python++python+python_3_12_host"
          ],
          [
            "rules_python++python+pythons_hub",
            "python_3_8_host",
            "rules_python++python+python_3_8_host"
          ],
          [
            "rules_python++python+pythons_hub",
            "python_3_9_host",
            "rules_python++python+python_3_9_host"
          ]
        ]
      }
    },
    "@@rules_rust+//cargo/private:internal_extensions.bzl%i": {
      "general": {
        "bzlTransitiveDigest": "HzxsZGj/ooGpRGyFWvbEbjKjVQ0bRsqNFC16HgiBoLA=",
        "usagesDigest": "ghwjHh0kIp++0LV3XUhmk1+gm8qw9h7zVwXaLXeylvg=",
        "recordedFileInputs": {},
        "recordedDirentsInputs": {},
        "envVariables": {},
        "generatedRepoSpecs": {
          "rrcti__cargo_toml-0.20.5": {
            "repoRuleId": "@@bazel_tools//tools/build_defs/repo:http.bzl%http_archive",
            "attributes": {
              "sha256": "88da5a13c620b4ca0078845707ea9c3faf11edbc3ffd8497d11d686211cd1ac0",
              "type": "tar.gz",
              "urls": [
                "https://static.crates.io/crates/cargo_toml/0.20.5/download"
              ],
              "strip_prefix": "cargo_toml-0.20.5",
              "build_file": "@@rules_rust+//cargo/private/cargo_toml_info/3rdparty/crates:BUILD.cargo_toml-0.20.5.bazel"
            }
          },
          "rrcti__equivalent-1.0.1": {
            "repoRuleId": "@@bazel_tools//tools/build_defs/repo:http.bzl%http_archive",
            "attributes": {
              "sha256": "5443807d6dff69373d433ab9ef5378ad8df50ca6298caf15de6e52e24aaf54d5",
              "type": "tar.gz",
              "urls": [
                "https://static.crates.io/crates/equivalent/1.0.1/download"
              ],
              "strip_prefix": "equivalent-1.0.1",
              "build_file": "@@rules_rust+//cargo/private/cargo_toml_info/3rdparty/crates:BUILD.equivalent-1.0.1.bazel"
            }
          },
          "rrcti__hashbrown-0.15.1": {
            "repoRuleId": "@@bazel_tools//tools/build_defs/repo:http.bzl%http_archive",
            "attributes": {
              "sha256": "3a9bfc1af68b1726ea47d3d5109de126281def866b33970e10fbab11b5dafab3",
              "type": "tar.gz",
              "urls": [
                "https://static.crates.io/crates/hashbrown/0.15.1/download"
              ],
              "strip_prefix": "hashbrown-0.15.1",
              "build_file": "@@rules_rust+//cargo/private/cargo_toml_info/3rdparty/crates:BUILD.hashbrown-0.15.1.bazel"
            }
          },
          "rrcti__indexmap-2.6.0": {
            "repoRuleId": "@@bazel_tools//tools/build_defs/repo:http.bzl%http_archive",
            "attributes": {
              "sha256": "707907fe3c25f5424cce2cb7e1cbcafee6bdbe735ca90ef77c29e84591e5b9da",
              "type": "tar.gz",
              "urls": [
                "https://static.crates.io/crates/indexmap/2.6.0/download"
              ],
              "strip_prefix": "indexmap-2.6.0",
              "build_file": "@@rules_rust+//cargo/private/cargo_toml_info/3rdparty/crates:BUILD.indexmap-2.6.0.bazel"
            }
          },
          "rrcti__memchr-2.7.4": {
            "repoRuleId": "@@bazel_tools//tools/build_defs/repo:http.bzl%http_archive",
            "attributes": {
              "sha256": "78ca9ab1a0babb1e7d5695e3530886289c18cf2f87ec19a575a0abdce112e3a3",
              "type": "tar.gz",
              "urls": [
                "https://static.crates.io/crates/memchr/2.7.4/download"
              ],
              "strip_prefix": "memchr-2.7.4",
              "build_file": "@@rules_rust+//cargo/private/cargo_toml_info/3rdparty/crates:BUILD.memchr-2.7.4.bazel"
            }
          },
          "rrcti__proc-macro2-1.0.89": {
            "repoRuleId": "@@bazel_tools//tools/build_defs/repo:http.bzl%http_archive",
            "attributes": {
              "sha256": "f139b0662de085916d1fb67d2b4169d1addddda1919e696f3252b740b629986e",
              "type": "tar.gz",
              "urls": [
                "https://static.crates.io/crates/proc-macro2/1.0.89/download"
              ],
              "strip_prefix": "proc-macro2-1.0.89",
              "build_file": "@@rules_rust+//cargo/private/cargo_toml_info/3rdparty/crates:BUILD.proc-macro2-1.0.89.bazel"
            }
          },
          "rrcti__quote-1.0.37": {
            "repoRuleId": "@@bazel_tools//tools/build_defs/repo:http.bzl%http_archive",
            "attributes": {
              "sha256": "b5b9d34b8991d19d98081b46eacdd8eb58c6f2b201139f7c5f643cc155a633af",
              "type": "tar.gz",
              "urls": [
                "https://static.crates.io/crates/quote/1.0.37/download"
              ],
              "strip_prefix": "quote-1.0.37",
              "build_file": "@@rules_rust+//cargo/private/cargo_toml_info/3rdparty/crates:BUILD.quote-1.0.37.bazel"
            }
          },
          "rrcti__serde-1.0.214": {
            "repoRuleId": "@@bazel_tools//tools/build_defs/repo:http.bzl%http_archive",
            "attributes": {
              "sha256": "f55c3193aca71c12ad7890f1785d2b73e1b9f63a0bbc353c08ef26fe03fc56b5",
              "type": "tar.gz",
              "urls": [
                "https://static.crates.io/crates/serde/1.0.214/download"
              ],
              "strip_prefix": "serde-1.0.214",
              "build_file": "@@rules_rust+//cargo/private/cargo_toml_info/3rdparty/crates:BUILD.serde-1.0.214.bazel"
            }
          },
          "rrcti__serde_derive-1.0.214": {
            "repoRuleId": "@@bazel_tools//tools/build_defs/repo:http.bzl%http_archive",
            "attributes": {
              "sha256": "de523f781f095e28fa605cdce0f8307e451cc0fd14e2eb4cd2e98a355b147766",
              "type": "tar.gz",
              "urls": [
                "https://static.crates.io/crates/serde_derive/1.0.214/download"
              ],
              "strip_prefix": "serde_derive-1.0.214",
              "build_file": "@@rules_rust+//cargo/private/cargo_toml_info/3rdparty/crates:BUILD.serde_derive-1.0.214.bazel"
            }
          },
          "rrcti__serde_spanned-0.6.8": {
            "repoRuleId": "@@bazel_tools//tools/build_defs/repo:http.bzl%http_archive",
            "attributes": {
              "sha256": "87607cb1398ed59d48732e575a4c28a7a8ebf2454b964fe3f224f2afc07909e1",
              "type": "tar.gz",
              "urls": [
                "https://static.crates.io/crates/serde_spanned/0.6.8/download"
              ],
              "strip_prefix": "serde_spanned-0.6.8",
              "build_file": "@@rules_rust+//cargo/private/cargo_toml_info/3rdparty/crates:BUILD.serde_spanned-0.6.8.bazel"
            }
          },
          "rrcti__syn-2.0.87": {
            "repoRuleId": "@@bazel_tools//tools/build_defs/repo:http.bzl%http_archive",
            "attributes": {
              "sha256": "25aa4ce346d03a6dcd68dd8b4010bcb74e54e62c90c573f394c46eae99aba32d",
              "type": "tar.gz",
              "urls": [
                "https://static.crates.io/crates/syn/2.0.87/download"
              ],
              "strip_prefix": "syn-2.0.87",
              "build_file": "@@rules_rust+//cargo/private/cargo_toml_info/3rdparty/crates:BUILD.syn-2.0.87.bazel"
            }
          },
          "rrcti__toml-0.8.19": {
            "repoRuleId": "@@bazel_tools//tools/build_defs/repo:http.bzl%http_archive",
            "attributes": {
              "sha256": "a1ed1f98e3fdc28d6d910e6737ae6ab1a93bf1985935a1193e68f93eeb68d24e",
              "type": "tar.gz",
              "urls": [
                "https://static.crates.io/crates/toml/0.8.19/download"
              ],
              "strip_prefix": "toml-0.8.19",
              "build_file": "@@rules_rust+//cargo/private/cargo_toml_info/3rdparty/crates:BUILD.toml-0.8.19.bazel"
            }
          },
          "rrcti__toml_datetime-0.6.8": {
            "repoRuleId": "@@bazel_tools//tools/build_defs/repo:http.bzl%http_archive",
            "attributes": {
              "sha256": "0dd7358ecb8fc2f8d014bf86f6f638ce72ba252a2c3a2572f2a795f1d23efb41",
              "type": "tar.gz",
              "urls": [
                "https://static.crates.io/crates/toml_datetime/0.6.8/download"
              ],
              "strip_prefix": "toml_datetime-0.6.8",
              "build_file": "@@rules_rust+//cargo/private/cargo_toml_info/3rdparty/crates:BUILD.toml_datetime-0.6.8.bazel"
            }
          },
          "rrcti__toml_edit-0.22.22": {
            "repoRuleId": "@@bazel_tools//tools/build_defs/repo:http.bzl%http_archive",
            "attributes": {
              "sha256": "4ae48d6208a266e853d946088ed816055e556cc6028c5e8e2b84d9fa5dd7c7f5",
              "type": "tar.gz",
              "urls": [
                "https://static.crates.io/crates/toml_edit/0.22.22/download"
              ],
              "strip_prefix": "toml_edit-0.22.22",
              "build_file": "@@rules_rust+//cargo/private/cargo_toml_info/3rdparty/crates:BUILD.toml_edit-0.22.22.bazel"
            }
          },
          "rrcti__unicode-ident-1.0.13": {
            "repoRuleId": "@@bazel_tools//tools/build_defs/repo:http.bzl%http_archive",
            "attributes": {
              "sha256": "e91b56cd4cadaeb79bbf1a5645f6b4f8dc5bde8834ad5894a8db35fda9efa1fe",
              "type": "tar.gz",
              "urls": [
                "https://static.crates.io/crates/unicode-ident/1.0.13/download"
              ],
              "strip_prefix": "unicode-ident-1.0.13",
              "build_file": "@@rules_rust+//cargo/private/cargo_toml_info/3rdparty/crates:BUILD.unicode-ident-1.0.13.bazel"
            }
          },
          "rrcti__winnow-0.6.20": {
            "repoRuleId": "@@bazel_tools//tools/build_defs/repo:http.bzl%http_archive",
            "attributes": {
              "sha256": "36c1fec1a2bb5866f07c25f68c26e565c4c200aebb96d7e55710c19d3e8ac49b",
              "type": "tar.gz",
              "urls": [
                "https://static.crates.io/crates/winnow/0.6.20/download"
              ],
              "strip_prefix": "winnow-0.6.20",
              "build_file": "@@rules_rust+//cargo/private/cargo_toml_info/3rdparty/crates:BUILD.winnow-0.6.20.bazel"
            }
          }
        },
        "moduleExtensionMetadata": {
          "explicitRootModuleDirectDeps": [
            "rrcti__cargo_toml-0.20.5"
          ],
          "explicitRootModuleDirectDevDeps": [],
          "useAllRepos": "NO",
          "reproducible": false
        },
        "recordedRepoMappingEntries": [
          [
            "rules_rust+",
            "bazel_skylib",
            "bazel_skylib+"
          ],
          [
            "rules_rust+",
            "bazel_tools",
            "bazel_tools"
          ],
          [
            "rules_rust+",
            "rrcti",
            "rrcti"
          ]
        ]
      }
    },
    "@@rules_rust+//crate_universe:extensions.bzl%crate": {
      "general": {
        "bzlTransitiveDigest": "AZhzD4bwYRydNmUBNtxFFnszLhskORJZ0JIEp+ES0Tw=",
        "usagesDigest": "LRFoDTnUPiFo9Sf1CJ7R6NZDugjywFLeLDfqQzz9zEA=",
        "recordedFileInputs": {
          "@@//zml/tokenizer/hftokenizers/Cargo.toml": "b0b28872bb74e13aec7ef0ef8dfd5ec99a8573bc12085c0f36711f2a87912061"
        },
        "recordedDirentsInputs": {},
        "envVariables": {
          "CARGO_BAZEL_DEBUG": null,
          "CARGO_BAZEL_GENERATOR_SHA256": null,
          "CARGO_BAZEL_GENERATOR_URL": null,
          "CARGO_BAZEL_ISOLATED": null,
          "CARGO_BAZEL_REPIN": "1",
          "CARGO_BAZEL_REPIN_ONLY": null,
          "REPIN": null
        },
        "generatedRepoSpecs": {
          "crates": {
            "repoRuleId": "@@rules_rust+//crate_universe:extensions.bzl%_generate_repo",
            "attributes": {
              "contents": {
                "BUILD.bazel": "###############################################################################\n# @generated\n# DO NOT MODIFY: This file is auto-generated by a crate_universe tool. To \n# regenerate this file, run the following:\n#\n#     bazel mod show_repo 'zml'\n###############################################################################\n\npackage(default_visibility = [\"//visibility:public\"])\n\nexports_files(\n    [\n        \"cargo-bazel.json\",\n        \"crates.bzl\",\n        \"defs.bzl\",\n    ] + glob(\n        allow_empty = True,\n        include = [\"*.bazel\"],\n    ),\n)\n\nfilegroup(\n    name = \"srcs\",\n    srcs = glob(\n        allow_empty = True,\n        include = [\n            \"*.bazel\",\n            \"*.bzl\",\n        ],\n    ),\n)\n\n# Workspace Member Dependencies\nalias(\n    name = \"tokenizers-0.21.0\",\n    actual = \"@crates__tokenizers-0.21.0//:tokenizers\",\n    tags = [\"manual\"],\n)\n\nalias(\n    name = \"tokenizers\",\n    actual = \"@crates__tokenizers-0.21.0//:tokenizers\",\n    tags = [\"manual\"],\n)\n",
                "alias_rules.bzl": "\"\"\"Alias that transitions its target to `compilation_mode=opt`.  Use `transition_alias=\"opt\"` to enable.\"\"\"\n\nload(\"@rules_cc//cc:defs.bzl\", \"CcInfo\")\nload(\"@rules_rust//rust:rust_common.bzl\", \"COMMON_PROVIDERS\")\n\ndef _transition_alias_impl(ctx):\n    # `ctx.attr.actual` is a list of 1 item due to the transition\n    providers = [ctx.attr.actual[0][provider] for provider in COMMON_PROVIDERS]\n    if CcInfo in ctx.attr.actual[0]:\n        providers.append(ctx.attr.actual[0][CcInfo])\n    return providers\n\ndef _change_compilation_mode(compilation_mode):\n    def _change_compilation_mode_impl(_settings, _attr):\n        return {\n            \"//command_line_option:compilation_mode\": compilation_mode,\n        }\n\n    return transition(\n        implementation = _change_compilation_mode_impl,\n        inputs = [],\n        outputs = [\n            \"//command_line_option:compilation_mode\",\n        ],\n    )\n\ndef _transition_alias_rule(compilation_mode):\n    return rule(\n        implementation = _transition_alias_impl,\n        provides = COMMON_PROVIDERS,\n        attrs = {\n            \"actual\": attr.label(\n                mandatory = True,\n                doc = \"`rust_library()` target to transition to `compilation_mode=opt`.\",\n                providers = COMMON_PROVIDERS,\n                cfg = _change_compilation_mode(compilation_mode),\n            ),\n            \"_allowlist_function_transition\": attr.label(\n                default = \"@bazel_tools//tools/allowlists/function_transition_allowlist\",\n            ),\n        },\n        doc = \"Transitions a Rust library crate to the `compilation_mode=opt`.\",\n    )\n\ntransition_alias_dbg = _transition_alias_rule(\"dbg\")\ntransition_alias_fastbuild = _transition_alias_rule(\"fastbuild\")\ntransition_alias_opt = _transition_alias_rule(\"opt\")\n",
                "defs.bzl": "###############################################################################\n# @generated\n# DO NOT MODIFY: This file is auto-generated by a crate_universe tool. To \n# regenerate this file, run the following:\n#\n#     bazel mod show_repo 'zml'\n###############################################################################\n\"\"\"\n# `crates_repository` API\n\n- [aliases](#aliases)\n- [crate_deps](#crate_deps)\n- [all_crate_deps](#all_crate_deps)\n- [crate_repositories](#crate_repositories)\n\n\"\"\"\n\nload(\"@bazel_tools//tools/build_defs/repo:git.bzl\", \"new_git_repository\")\nload(\"@bazel_tools//tools/build_defs/repo:http.bzl\", \"http_archive\")\nload(\"@bazel_tools//tools/build_defs/repo:utils.bzl\", \"maybe\")\nload(\"@bazel_skylib//lib:selects.bzl\", \"selects\")\nload(\"@rules_rust//crate_universe/private:local_crate_mirror.bzl\", \"local_crate_mirror\")\n\n###############################################################################\n# MACROS API\n###############################################################################\n\n# An identifier that represent common dependencies (unconditional).\n_COMMON_CONDITION = \"\"\n\ndef _flatten_dependency_maps(all_dependency_maps):\n    \"\"\"Flatten a list of dependency maps into one dictionary.\n\n    Dependency maps have the following structure:\n\n    ```python\n    DEPENDENCIES_MAP = {\n        # The first key in the map is a Bazel package\n        # name of the workspace this file is defined in.\n        \"workspace_member_package\": {\n\n            # Not all dependencies are supported for all platforms.\n            # the condition key is the condition required to be true\n            # on the host platform.\n            \"condition\": {\n\n                # An alias to a crate target.     # The label of the crate target the\n                # Aliases are only crate names.   # package name refers to.\n                \"package_name\":                   \"@full//:label\",\n            }\n        }\n    }\n    ```\n\n    Args:\n        all_dependency_maps (list): A list of dicts as described above\n\n    Returns:\n        dict: A dictionary as described above\n    \"\"\"\n    dependencies = {}\n\n    for workspace_deps_map in all_dependency_maps:\n        for pkg_name, conditional_deps_map in workspace_deps_map.items():\n            if pkg_name not in dependencies:\n                non_frozen_map = dict()\n                for key, values in conditional_deps_map.items():\n                    non_frozen_map.update({key: dict(values.items())})\n                dependencies.setdefault(pkg_name, non_frozen_map)\n                continue\n\n            for condition, deps_map in conditional_deps_map.items():\n                # If the condition has not been recorded, do so and continue\n                if condition not in dependencies[pkg_name]:\n                    dependencies[pkg_name].setdefault(condition, dict(deps_map.items()))\n                    continue\n\n                # Alert on any miss-matched dependencies\n                inconsistent_entries = []\n                for crate_name, crate_label in deps_map.items():\n                    existing = dependencies[pkg_name][condition].get(crate_name)\n                    if existing and existing != crate_label:\n                        inconsistent_entries.append((crate_name, existing, crate_label))\n                    dependencies[pkg_name][condition].update({crate_name: crate_label})\n\n    return dependencies\n\ndef crate_deps(deps, package_name = None):\n    \"\"\"Finds the fully qualified label of the requested crates for the package where this macro is called.\n\n    Args:\n        deps (list): The desired list of crate targets.\n        package_name (str, optional): The package name of the set of dependencies to look up.\n            Defaults to `native.package_name()`.\n\n    Returns:\n        list: A list of labels to generated rust targets (str)\n    \"\"\"\n\n    if not deps:\n        return []\n\n    if package_name == None:\n        package_name = native.package_name()\n\n    # Join both sets of dependencies\n    dependencies = _flatten_dependency_maps([\n        _NORMAL_DEPENDENCIES,\n        _NORMAL_DEV_DEPENDENCIES,\n        _PROC_MACRO_DEPENDENCIES,\n        _PROC_MACRO_DEV_DEPENDENCIES,\n        _BUILD_DEPENDENCIES,\n        _BUILD_PROC_MACRO_DEPENDENCIES,\n    ]).pop(package_name, {})\n\n    # Combine all conditional packages so we can easily index over a flat list\n    # TODO: Perhaps this should actually return select statements and maintain\n    # the conditionals of the dependencies\n    flat_deps = {}\n    for deps_set in dependencies.values():\n        for crate_name, crate_label in deps_set.items():\n            flat_deps.update({crate_name: crate_label})\n\n    missing_crates = []\n    crate_targets = []\n    for crate_target in deps:\n        if crate_target not in flat_deps:\n            missing_crates.append(crate_target)\n        else:\n            crate_targets.append(flat_deps[crate_target])\n\n    if missing_crates:\n        fail(\"Could not find crates `{}` among dependencies of `{}`. Available dependencies were `{}`\".format(\n            missing_crates,\n            package_name,\n            dependencies,\n        ))\n\n    return crate_targets\n\ndef all_crate_deps(\n        normal = False, \n        normal_dev = False, \n        proc_macro = False, \n        proc_macro_dev = False,\n        build = False,\n        build_proc_macro = False,\n        package_name = None):\n    \"\"\"Finds the fully qualified label of all requested direct crate dependencies \\\n    for the package where this macro is called.\n\n    If no parameters are set, all normal dependencies are returned. Setting any one flag will\n    otherwise impact the contents of the returned list.\n\n    Args:\n        normal (bool, optional): If True, normal dependencies are included in the\n            output list.\n        normal_dev (bool, optional): If True, normal dev dependencies will be\n            included in the output list..\n        proc_macro (bool, optional): If True, proc_macro dependencies are included\n            in the output list.\n        proc_macro_dev (bool, optional): If True, dev proc_macro dependencies are\n            included in the output list.\n        build (bool, optional): If True, build dependencies are included\n            in the output list.\n        build_proc_macro (bool, optional): If True, build proc_macro dependencies are\n            included in the output list.\n        package_name (str, optional): The package name of the set of dependencies to look up.\n            Defaults to `native.package_name()` when unset.\n\n    Returns:\n        list: A list of labels to generated rust targets (str)\n    \"\"\"\n\n    if package_name == None:\n        package_name = native.package_name()\n\n    # Determine the relevant maps to use\n    all_dependency_maps = []\n    if normal:\n        all_dependency_maps.append(_NORMAL_DEPENDENCIES)\n    if normal_dev:\n        all_dependency_maps.append(_NORMAL_DEV_DEPENDENCIES)\n    if proc_macro:\n        all_dependency_maps.append(_PROC_MACRO_DEPENDENCIES)\n    if proc_macro_dev:\n        all_dependency_maps.append(_PROC_MACRO_DEV_DEPENDENCIES)\n    if build:\n        all_dependency_maps.append(_BUILD_DEPENDENCIES)\n    if build_proc_macro:\n        all_dependency_maps.append(_BUILD_PROC_MACRO_DEPENDENCIES)\n\n    # Default to always using normal dependencies\n    if not all_dependency_maps:\n        all_dependency_maps.append(_NORMAL_DEPENDENCIES)\n\n    dependencies = _flatten_dependency_maps(all_dependency_maps).pop(package_name, None)\n\n    if not dependencies:\n        if dependencies == None:\n            fail(\"Tried to get all_crate_deps for package \" + package_name + \" but that package had no Cargo.toml file\")\n        else:\n            return []\n\n    crate_deps = list(dependencies.pop(_COMMON_CONDITION, {}).values())\n    for condition, deps in dependencies.items():\n        crate_deps += selects.with_or({\n            tuple(_CONDITIONS[condition]): deps.values(),\n            \"//conditions:default\": [],\n        })\n\n    return crate_deps\n\ndef aliases(\n        normal = False,\n        normal_dev = False,\n        proc_macro = False,\n        proc_macro_dev = False,\n        build = False,\n        build_proc_macro = False,\n        package_name = None):\n    \"\"\"Produces a map of Crate alias names to their original label\n\n    If no dependency kinds are specified, `normal` and `proc_macro` are used by default.\n    Setting any one flag will otherwise determine the contents of the returned dict.\n\n    Args:\n        normal (bool, optional): If True, normal dependencies are included in the\n            output list.\n        normal_dev (bool, optional): If True, normal dev dependencies will be\n            included in the output list..\n        proc_macro (bool, optional): If True, proc_macro dependencies are included\n            in the output list.\n        proc_macro_dev (bool, optional): If True, dev proc_macro dependencies are\n            included in the output list.\n        build (bool, optional): If True, build dependencies are included\n            in the output list.\n        build_proc_macro (bool, optional): If True, build proc_macro dependencies are\n            included in the output list.\n        package_name (str, optional): The package name of the set of dependencies to look up.\n            Defaults to `native.package_name()` when unset.\n\n    Returns:\n        dict: The aliases of all associated packages\n    \"\"\"\n    if package_name == None:\n        package_name = native.package_name()\n\n    # Determine the relevant maps to use\n    all_aliases_maps = []\n    if normal:\n        all_aliases_maps.append(_NORMAL_ALIASES)\n    if normal_dev:\n        all_aliases_maps.append(_NORMAL_DEV_ALIASES)\n    if proc_macro:\n        all_aliases_maps.append(_PROC_MACRO_ALIASES)\n    if proc_macro_dev:\n        all_aliases_maps.append(_PROC_MACRO_DEV_ALIASES)\n    if build:\n        all_aliases_maps.append(_BUILD_ALIASES)\n    if build_proc_macro:\n        all_aliases_maps.append(_BUILD_PROC_MACRO_ALIASES)\n\n    # Default to always using normal aliases\n    if not all_aliases_maps:\n        all_aliases_maps.append(_NORMAL_ALIASES)\n        all_aliases_maps.append(_PROC_MACRO_ALIASES)\n\n    aliases = _flatten_dependency_maps(all_aliases_maps).pop(package_name, None)\n\n    if not aliases:\n        return dict()\n\n    common_items = aliases.pop(_COMMON_CONDITION, {}).items()\n\n    # If there are only common items in the dictionary, immediately return them\n    if not len(aliases.keys()) == 1:\n        return dict(common_items)\n\n    # Build a single select statement where each conditional has accounted for the\n    # common set of aliases.\n    crate_aliases = {\"//conditions:default\": dict(common_items)}\n    for condition, deps in aliases.items():\n        condition_triples = _CONDITIONS[condition]\n        for triple in condition_triples:\n            if triple in crate_aliases:\n                crate_aliases[triple].update(deps)\n            else:\n                crate_aliases.update({triple: dict(deps.items() + common_items)})\n\n    return select(crate_aliases)\n\n###############################################################################\n# WORKSPACE MEMBER DEPS AND ALIASES\n###############################################################################\n\n_NORMAL_DEPENDENCIES = {\n    \"zml/tokenizer/hftokenizers\": {\n        _COMMON_CONDITION: {\n            \"tokenizers\": Label(\"@crates//:tokenizers-0.21.0\"),\n        },\n    },\n}\n\n\n_NORMAL_ALIASES = {\n    \"zml/tokenizer/hftokenizers\": {\n        _COMMON_CONDITION: {\n        },\n    },\n}\n\n\n_NORMAL_DEV_DEPENDENCIES = {\n    \"zml/tokenizer/hftokenizers\": {\n    },\n}\n\n\n_NORMAL_DEV_ALIASES = {\n    \"zml/tokenizer/hftokenizers\": {\n    },\n}\n\n\n_PROC_MACRO_DEPENDENCIES = {\n    \"zml/tokenizer/hftokenizers\": {\n    },\n}\n\n\n_PROC_MACRO_ALIASES = {\n    \"zml/tokenizer/hftokenizers\": {\n    },\n}\n\n\n_PROC_MACRO_DEV_DEPENDENCIES = {\n    \"zml/tokenizer/hftokenizers\": {\n    },\n}\n\n\n_PROC_MACRO_DEV_ALIASES = {\n    \"zml/tokenizer/hftokenizers\": {\n    },\n}\n\n\n_BUILD_DEPENDENCIES = {\n    \"zml/tokenizer/hftokenizers\": {\n    },\n}\n\n\n_BUILD_ALIASES = {\n    \"zml/tokenizer/hftokenizers\": {\n    },\n}\n\n\n_BUILD_PROC_MACRO_DEPENDENCIES = {\n    \"zml/tokenizer/hftokenizers\": {\n    },\n}\n\n\n_BUILD_PROC_MACRO_ALIASES = {\n    \"zml/tokenizer/hftokenizers\": {\n    },\n}\n\n\n_CONDITIONS = {\n    \"aarch64-apple-darwin\": [\"@rules_rust//rust/platform:aarch64-apple-darwin\"],\n    \"aarch64-unknown-linux-gnu\": [\"@rules_rust//rust/platform:aarch64-unknown-linux-gnu\"],\n    \"cfg(target_os = \\\"wasi\\\")\": [],\n    \"cfg(unix)\": [\"@rules_rust//rust/platform:aarch64-apple-darwin\",\"@rules_rust//rust/platform:aarch64-unknown-linux-gnu\",\"@rules_rust//rust/platform:x86_64-unknown-linux-gnu\"],\n    \"x86_64-unknown-linux-gnu\": [\"@rules_rust//rust/platform:x86_64-unknown-linux-gnu\"],\n}\n\n###############################################################################\n\ndef crate_repositories():\n    \"\"\"A macro for defining repositories for all generated crates.\n\n    Returns:\n      A list of repos visible to the module through the module extension.\n    \"\"\"\n    maybe(\n        http_archive,\n        name = \"crates__aho-corasick-1.1.3\",\n        sha256 = \"8e60d3430d3a69478ad0993f19238d2df97c507009a52b3c10addcd7f6bcb916\",\n        type = \"tar.gz\",\n        urls = [\"https://static.crates.io/crates/aho-corasick/1.1.3/download\"],\n        strip_prefix = \"aho-corasick-1.1.3\",\n        build_file = Label(\"@crates//crates:BUILD.aho-corasick-1.1.3.bazel\"),\n    )\n\n    maybe(\n        http_archive,\n        name = \"crates__base64-0.13.1\",\n        sha256 = \"9e1b586273c5702936fe7b7d6896644d8be71e6314cfe09d3167c95f712589e8\",\n        type = \"tar.gz\",\n        urls = [\"https://static.crates.io/crates/base64/0.13.1/download\"],\n        strip_prefix = \"base64-0.13.1\",\n        build_file = Label(\"@crates//crates:BUILD.base64-0.13.1.bazel\"),\n    )\n\n    maybe(\n        http_archive,\n        name = \"crates__bit-set-0.5.3\",\n        sha256 = \"0700ddab506f33b20a03b13996eccd309a48e5ff77d0d95926aa0210fb4e95f1\",\n        type = \"tar.gz\",\n        urls = [\"https://static.crates.io/crates/bit-set/0.5.3/download\"],\n        strip_prefix = \"bit-set-0.5.3\",\n        build_file = Label(\"@crates//crates:BUILD.bit-set-0.5.3.bazel\"),\n    )\n\n    maybe(\n        http_archive,\n        name = \"crates__bit-vec-0.6.3\",\n        sha256 = \"349f9b6a179ed607305526ca489b34ad0a41aed5f7980fa90eb03160b69598fb\",\n        type = \"tar.gz\",\n        urls = [\"https://static.crates.io/crates/bit-vec/0.6.3/download\"],\n        strip_prefix = \"bit-vec-0.6.3\",\n        build_file = Label(\"@crates//crates:BUILD.bit-vec-0.6.3.bazel\"),\n    )\n\n    maybe(\n        http_archive,\n        name = \"crates__bumpalo-3.16.0\",\n        sha256 = \"79296716171880943b8470b5f8d03aa55eb2e645a4874bdbb28adb49162e012c\",\n        type = \"tar.gz\",\n        urls = [\"https://static.crates.io/crates/bumpalo/3.16.0/download\"],\n        strip_prefix = \"bumpalo-3.16.0\",\n        build_file = Label(\"@crates//crates:BUILD.bumpalo-3.16.0.bazel\"),\n    )\n\n    maybe(\n        http_archive,\n        name = \"crates__byteorder-1.5.0\",\n        sha256 = \"1fd0f2584146f6f2ef48085050886acf353beff7305ebd1ae69500e27c67f64b\",\n        type = \"tar.gz\",\n        urls = [\"https://static.crates.io/crates/byteorder/1.5.0/download\"],\n        strip_prefix = \"byteorder-1.5.0\",\n        build_file = Label(\"@crates//crates:BUILD.byteorder-1.5.0.bazel\"),\n    )\n\n    maybe(\n        http_archive,\n        name = \"crates__cfg-if-1.0.0\",\n        sha256 = \"baf1de4339761588bc0619e3cbc0120ee582ebb74b53b4efbf79117bd2da40fd\",\n        type = \"tar.gz\",\n        urls = [\"https://static.crates.io/crates/cfg-if/1.0.0/download\"],\n        strip_prefix = \"cfg-if-1.0.0\",\n        build_file = Label(\"@crates//crates:BUILD.cfg-if-1.0.0.bazel\"),\n    )\n\n    maybe(\n        http_archive,\n        name = \"crates__crossbeam-deque-0.8.6\",\n        sha256 = \"9dd111b7b7f7d55b72c0a6ae361660ee5853c9af73f70c3c2ef6858b950e2e51\",\n        type = \"tar.gz\",\n        urls = [\"https://static.crates.io/crates/crossbeam-deque/0.8.6/download\"],\n        strip_prefix = \"crossbeam-deque-0.8.6\",\n        build_file = Label(\"@crates//crates:BUILD.crossbeam-deque-0.8.6.bazel\"),\n    )\n\n    maybe(\n        http_archive,\n        name = \"crates__crossbeam-epoch-0.9.18\",\n        sha256 = \"5b82ac4a3c2ca9c3460964f020e1402edd5753411d7737aa39c3714ad1b5420e\",\n        type = \"tar.gz\",\n        urls = [\"https://static.crates.io/crates/crossbeam-epoch/0.9.18/download\"],\n        strip_prefix = \"crossbeam-epoch-0.9.18\",\n        build_file = Label(\"@crates//crates:BUILD.crossbeam-epoch-0.9.18.bazel\"),\n    )\n\n    maybe(\n        http_archive,\n        name = \"crates__crossbeam-utils-0.8.21\",\n        sha256 = \"d0a5c400df2834b80a4c3327b3aad3a4c4cd4de0629063962b03235697506a28\",\n        type = \"tar.gz\",\n        urls = [\"https://static.crates.io/crates/crossbeam-utils/0.8.21/download\"],\n        strip_prefix = \"crossbeam-utils-0.8.21\",\n        build_file = Label(\"@crates//crates:BUILD.crossbeam-utils-0.8.21.bazel\"),\n    )\n\n    maybe(\n        http_archive,\n        name = \"crates__darling-0.20.10\",\n        sha256 = \"6f63b86c8a8826a49b8c21f08a2d07338eec8d900540f8630dc76284be802989\",\n        type = \"tar.gz\",\n        urls = [\"https://static.crates.io/crates/darling/0.20.10/download\"],\n        strip_prefix = \"darling-0.20.10\",\n        build_file = Label(\"@crates//crates:BUILD.darling-0.20.10.bazel\"),\n    )\n\n    maybe(\n        http_archive,\n        name = \"crates__darling_core-0.20.10\",\n        sha256 = \"95133861a8032aaea082871032f5815eb9e98cef03fa916ab4500513994df9e5\",\n        type = \"tar.gz\",\n        urls = [\"https://static.crates.io/crates/darling_core/0.20.10/download\"],\n        strip_prefix = \"darling_core-0.20.10\",\n        build_file = Label(\"@crates//crates:BUILD.darling_core-0.20.10.bazel\"),\n    )\n\n    maybe(\n        http_archive,\n        name = \"crates__darling_macro-0.20.10\",\n        sha256 = \"d336a2a514f6ccccaa3e09b02d41d35330c07ddf03a62165fcec10bb561c7806\",\n        type = \"tar.gz\",\n        urls = [\"https://static.crates.io/crates/darling_macro/0.20.10/download\"],\n        strip_prefix = \"darling_macro-0.20.10\",\n        build_file = Label(\"@crates//crates:BUILD.darling_macro-0.20.10.bazel\"),\n    )\n\n    maybe(\n        http_archive,\n        name = \"crates__derive_builder-0.20.2\",\n        sha256 = \"507dfb09ea8b7fa618fcf76e953f4f5e192547945816d5358edffe39f6f94947\",\n        type = \"tar.gz\",\n        urls = [\"https://static.crates.io/crates/derive_builder/0.20.2/download\"],\n        strip_prefix = \"derive_builder-0.20.2\",\n        build_file = Label(\"@crates//crates:BUILD.derive_builder-0.20.2.bazel\"),\n    )\n\n    maybe(\n        http_archive,\n        name = \"crates__derive_builder_core-0.20.2\",\n        sha256 = \"2d5bcf7b024d6835cfb3d473887cd966994907effbe9227e8c8219824d06c4e8\",\n        type = \"tar.gz\",\n        urls = [\"https://static.crates.io/crates/derive_builder_core/0.20.2/download\"],\n        strip_prefix = \"derive_builder_core-0.20.2\",\n        build_file = Label(\"@crates//crates:BUILD.derive_builder_core-0.20.2.bazel\"),\n    )\n\n    maybe(\n        http_archive,\n        name = \"crates__derive_builder_macro-0.20.2\",\n        sha256 = \"ab63b0e2bf4d5928aff72e83a7dace85d7bba5fe12dcc3c5a572d78caffd3f3c\",\n        type = \"tar.gz\",\n        urls = [\"https://static.crates.io/crates/derive_builder_macro/0.20.2/download\"],\n        strip_prefix = \"derive_builder_macro-0.20.2\",\n        build_file = Label(\"@crates//crates:BUILD.derive_builder_macro-0.20.2.bazel\"),\n    )\n\n    maybe(\n        http_archive,\n        name = \"crates__either-1.13.0\",\n        sha256 = \"60b1af1c220855b6ceac025d3f6ecdd2b7c4894bfe9cd9bda4fbb4bc7c0d4cf0\",\n        type = \"tar.gz\",\n        urls = [\"https://static.crates.io/crates/either/1.13.0/download\"],\n        strip_prefix = \"either-1.13.0\",\n        build_file = Label(\"@crates//crates:BUILD.either-1.13.0.bazel\"),\n    )\n\n    maybe(\n        http_archive,\n        name = \"crates__esaxx-rs-0.1.10\",\n        sha256 = \"d817e038c30374a4bcb22f94d0a8a0e216958d4c3dcde369b1439fec4bdda6e6\",\n        type = \"tar.gz\",\n        urls = [\"https://static.crates.io/crates/esaxx-rs/0.1.10/download\"],\n        strip_prefix = \"esaxx-rs-0.1.10\",\n        build_file = Label(\"@crates//crates:BUILD.esaxx-rs-0.1.10.bazel\"),\n    )\n\n    maybe(\n        http_archive,\n        name = \"crates__fancy-regex-0.13.0\",\n        sha256 = \"531e46835a22af56d1e3b66f04844bed63158bc094a628bec1d321d9b4c44bf2\",\n        type = \"tar.gz\",\n        urls = [\"https://static.crates.io/crates/fancy-regex/0.13.0/download\"],\n        strip_prefix = \"fancy-regex-0.13.0\",\n        build_file = Label(\"@crates//crates:BUILD.fancy-regex-0.13.0.bazel\"),\n    )\n\n    maybe(\n        http_archive,\n        name = \"crates__fnv-1.0.7\",\n        sha256 = \"3f9eec918d3f24069decb9af1554cad7c880e2da24a9afd88aca000531ab82c1\",\n        type = \"tar.gz\",\n        urls = [\"https://static.crates.io/crates/fnv/1.0.7/download\"],\n        strip_prefix = \"fnv-1.0.7\",\n        build_file = Label(\"@crates//crates:BUILD.fnv-1.0.7.bazel\"),\n    )\n\n    maybe(\n        http_archive,\n        name = \"crates__getrandom-0.2.15\",\n        sha256 = \"c4567c8db10ae91089c99af84c68c38da3ec2f087c3f82960bcdbf3656b6f4d7\",\n        type = \"tar.gz\",\n        urls = [\"https://static.crates.io/crates/getrandom/0.2.15/download\"],\n        strip_prefix = \"getrandom-0.2.15\",\n        build_file = Label(\"@crates//crates:BUILD.getrandom-0.2.15.bazel\"),\n    )\n\n    maybe(\n        http_archive,\n        name = \"crates__ident_case-1.0.1\",\n        sha256 = \"b9e0384b61958566e926dc50660321d12159025e767c18e043daf26b70104c39\",\n        type = \"tar.gz\",\n        urls = [\"https://static.crates.io/crates/ident_case/1.0.1/download\"],\n        strip_prefix = \"ident_case-1.0.1\",\n        build_file = Label(\"@crates//crates:BUILD.ident_case-1.0.1.bazel\"),\n    )\n\n    maybe(\n        http_archive,\n        name = \"crates__itertools-0.11.0\",\n        sha256 = \"b1c173a5686ce8bfa551b3563d0c2170bf24ca44da99c7ca4bfdab5418c3fe57\",\n        type = \"tar.gz\",\n        urls = [\"https://static.crates.io/crates/itertools/0.11.0/download\"],\n        strip_prefix = \"itertools-0.11.0\",\n        build_file = Label(\"@crates//crates:BUILD.itertools-0.11.0.bazel\"),\n    )\n\n    maybe(\n        http_archive,\n        name = \"crates__itertools-0.12.1\",\n        sha256 = \"ba291022dbbd398a455acf126c1e341954079855bc60dfdda641363bd6922569\",\n        type = \"tar.gz\",\n        urls = [\"https://static.crates.io/crates/itertools/0.12.1/download\"],\n        strip_prefix = \"itertools-0.12.1\",\n        build_file = Label(\"@crates//crates:BUILD.itertools-0.12.1.bazel\"),\n    )\n\n    maybe(\n        http_archive,\n        name = \"crates__itoa-1.0.14\",\n        sha256 = \"d75a2a4b1b190afb6f5425f10f6a8f959d2ea0b9c2b1d79553551850539e4674\",\n        type = \"tar.gz\",\n        urls = [\"https://static.crates.io/crates/itoa/1.0.14/download\"],\n        strip_prefix = \"itoa-1.0.14\",\n        build_file = Label(\"@crates//crates:BUILD.itoa-1.0.14.bazel\"),\n    )\n\n    maybe(\n        http_archive,\n        name = \"crates__js-sys-0.3.76\",\n        sha256 = \"6717b6b5b077764fb5966237269cb3c64edddde4b14ce42647430a78ced9e7b7\",\n        type = \"tar.gz\",\n        urls = [\"https://static.crates.io/crates/js-sys/0.3.76/download\"],\n        strip_prefix = \"js-sys-0.3.76\",\n        build_file = Label(\"@crates//crates:BUILD.js-sys-0.3.76.bazel\"),\n    )\n\n    maybe(\n        http_archive,\n        name = \"crates__lazy_static-1.5.0\",\n        sha256 = \"bbd2bcb4c963f2ddae06a2efc7e9f3591312473c50c6685e1f298068316e66fe\",\n        type = \"tar.gz\",\n        urls = [\"https://static.crates.io/crates/lazy_static/1.5.0/download\"],\n        strip_prefix = \"lazy_static-1.5.0\",\n        build_file = Label(\"@crates//crates:BUILD.lazy_static-1.5.0.bazel\"),\n    )\n\n    maybe(\n        http_archive,\n        name = \"crates__libc-0.2.169\",\n        sha256 = \"b5aba8db14291edd000dfcc4d620c7ebfb122c613afb886ca8803fa4e128a20a\",\n        type = \"tar.gz\",\n        urls = [\"https://static.crates.io/crates/libc/0.2.169/download\"],\n        strip_prefix = \"libc-0.2.169\",\n        build_file = Label(\"@crates//crates:BUILD.libc-0.2.169.bazel\"),\n    )\n\n    maybe(\n        http_archive,\n        name = \"crates__log-0.4.22\",\n        sha256 = \"a7a70ba024b9dc04c27ea2f0c0548feb474ec5c54bba33a7f72f873a39d07b24\",\n        type = \"tar.gz\",\n        urls = [\"https://static.crates.io/crates/log/0.4.22/download\"],\n        strip_prefix = \"log-0.4.22\",\n        build_file = Label(\"@crates//crates:BUILD.log-0.4.22.bazel\"),\n    )\n\n    maybe(\n        http_archive,\n        name = \"crates__macro_rules_attribute-0.2.0\",\n        sha256 = \"8a82271f7bc033d84bbca59a3ce3e4159938cb08a9c3aebbe54d215131518a13\",\n        type = \"tar.gz\",\n        urls = [\"https://static.crates.io/crates/macro_rules_attribute/0.2.0/download\"],\n        strip_prefix = \"macro_rules_attribute-0.2.0\",\n        build_file = Label(\"@crates//crates:BUILD.macro_rules_attribute-0.2.0.bazel\"),\n    )\n\n    maybe(\n        http_archive,\n        name = \"crates__macro_rules_attribute-proc_macro-0.2.0\",\n        sha256 = \"b8dd856d451cc0da70e2ef2ce95a18e39a93b7558bedf10201ad28503f918568\",\n        type = \"tar.gz\",\n        urls = [\"https://static.crates.io/crates/macro_rules_attribute-proc_macro/0.2.0/download\"],\n        strip_prefix = \"macro_rules_attribute-proc_macro-0.2.0\",\n        build_file = Label(\"@crates//crates:BUILD.macro_rules_attribute-proc_macro-0.2.0.bazel\"),\n    )\n\n    maybe(\n        http_archive,\n        name = \"crates__memchr-2.7.4\",\n        sha256 = \"78ca9ab1a0babb1e7d5695e3530886289c18cf2f87ec19a575a0abdce112e3a3\",\n        type = \"tar.gz\",\n        urls = [\"https://static.crates.io/crates/memchr/2.7.4/download\"],\n        strip_prefix = \"memchr-2.7.4\",\n        build_file = Label(\"@crates//crates:BUILD.memchr-2.7.4.bazel\"),\n    )\n\n    maybe(\n        http_archive,\n        name = \"crates__minimal-lexical-0.2.1\",\n        sha256 = \"68354c5c6bd36d73ff3feceb05efa59b6acb7626617f4962be322a825e61f79a\",\n        type = \"tar.gz\",\n        urls = [\"https://static.crates.io/crates/minimal-lexical/0.2.1/download\"],\n        strip_prefix = \"minimal-lexical-0.2.1\",\n        build_file = Label(\"@crates//crates:BUILD.minimal-lexical-0.2.1.bazel\"),\n    )\n\n    maybe(\n        http_archive,\n        name = \"crates__monostate-0.1.13\",\n        sha256 = \"0d208407d7552cd041d8cdb69a1bc3303e029c598738177a3d87082004dc0e1e\",\n        type = \"tar.gz\",\n        urls = [\"https://static.crates.io/crates/monostate/0.1.13/download\"],\n        strip_prefix = \"monostate-0.1.13\",\n        build_file = Label(\"@crates//crates:BUILD.monostate-0.1.13.bazel\"),\n    )\n\n    maybe(\n        http_archive,\n        name = \"crates__monostate-impl-0.1.13\",\n        sha256 = \"a7ce64b975ed4f123575d11afd9491f2e37bbd5813fbfbc0f09ae1fbddea74e0\",\n        type = \"tar.gz\",\n        urls = [\"https://static.crates.io/crates/monostate-impl/0.1.13/download\"],\n        strip_prefix = \"monostate-impl-0.1.13\",\n        build_file = Label(\"@crates//crates:BUILD.monostate-impl-0.1.13.bazel\"),\n    )\n\n    maybe(\n        http_archive,\n        name = \"crates__nom-7.1.3\",\n        sha256 = \"d273983c5a657a70a3e8f2a01329822f3b8c8172b73826411a55751e404a0a4a\",\n        type = \"tar.gz\",\n        urls = [\"https://static.crates.io/crates/nom/7.1.3/download\"],\n        strip_prefix = \"nom-7.1.3\",\n        build_file = Label(\"@crates//crates:BUILD.nom-7.1.3.bazel\"),\n    )\n\n    maybe(\n        http_archive,\n        name = \"crates__once_cell-1.20.2\",\n        sha256 = \"1261fe7e33c73b354eab43b1273a57c8f967d0391e80353e51f764ac02cf6775\",\n        type = \"tar.gz\",\n        urls = [\"https://static.crates.io/crates/once_cell/1.20.2/download\"],\n        strip_prefix = \"once_cell-1.20.2\",\n        build_file = Label(\"@crates//crates:BUILD.once_cell-1.20.2.bazel\"),\n    )\n\n    maybe(\n        http_archive,\n        name = \"crates__paste-1.0.15\",\n        sha256 = \"57c0d7b74b563b49d38dae00a0c37d4d6de9b432382b2892f0574ddcae73fd0a\",\n        type = \"tar.gz\",\n        urls = [\"https://static.crates.io/crates/paste/1.0.15/download\"],\n        strip_prefix = \"paste-1.0.15\",\n        build_file = Label(\"@crates//crates:BUILD.paste-1.0.15.bazel\"),\n    )\n\n    maybe(\n        http_archive,\n        name = \"crates__ppv-lite86-0.2.20\",\n        sha256 = \"77957b295656769bb8ad2b6a6b09d897d94f05c41b069aede1fcdaa675eaea04\",\n        type = \"tar.gz\",\n        urls = [\"https://static.crates.io/crates/ppv-lite86/0.2.20/download\"],\n        strip_prefix = \"ppv-lite86-0.2.20\",\n        build_file = Label(\"@crates//crates:BUILD.ppv-lite86-0.2.20.bazel\"),\n    )\n\n    maybe(\n        http_archive,\n        name = \"crates__proc-macro2-1.0.92\",\n        sha256 = \"37d3544b3f2748c54e147655edb5025752e2303145b5aefb3c3ea2c78b973bb0\",\n        type = \"tar.gz\",\n        urls = [\"https://static.crates.io/crates/proc-macro2/1.0.92/download\"],\n        strip_prefix = \"proc-macro2-1.0.92\",\n        build_file = Label(\"@crates//crates:BUILD.proc-macro2-1.0.92.bazel\"),\n    )\n\n    maybe(\n        http_archive,\n        name = \"crates__quote-1.0.37\",\n        sha256 = \"b5b9d34b8991d19d98081b46eacdd8eb58c6f2b201139f7c5f643cc155a633af\",\n        type = \"tar.gz\",\n        urls = [\"https://static.crates.io/crates/quote/1.0.37/download\"],\n        strip_prefix = \"quote-1.0.37\",\n        build_file = Label(\"@crates//crates:BUILD.quote-1.0.37.bazel\"),\n    )\n\n    maybe(\n        http_archive,\n        name = \"crates__rand-0.8.5\",\n        sha256 = \"34af8d1a0e25924bc5b7c43c079c942339d8f0a8b57c39049bef581b46327404\",\n        type = \"tar.gz\",\n        urls = [\"https://static.crates.io/crates/rand/0.8.5/download\"],\n        strip_prefix = \"rand-0.8.5\",\n        build_file = Label(\"@crates//crates:BUILD.rand-0.8.5.bazel\"),\n    )\n\n    maybe(\n        http_archive,\n        name = \"crates__rand_chacha-0.3.1\",\n        sha256 = \"e6c10a63a0fa32252be49d21e7709d4d4baf8d231c2dbce1eaa8141b9b127d88\",\n        type = \"tar.gz\",\n        urls = [\"https://static.crates.io/crates/rand_chacha/0.3.1/download\"],\n        strip_prefix = \"rand_chacha-0.3.1\",\n        build_file = Label(\"@crates//crates:BUILD.rand_chacha-0.3.1.bazel\"),\n    )\n\n    maybe(\n        http_archive,\n        name = \"crates__rand_core-0.6.4\",\n        sha256 = \"ec0be4795e2f6a28069bec0b5ff3e2ac9bafc99e6a9a7dc3547996c5c816922c\",\n        type = \"tar.gz\",\n        urls = [\"https://static.crates.io/crates/rand_core/0.6.4/download\"],\n        strip_prefix = \"rand_core-0.6.4\",\n        build_file = Label(\"@crates//crates:BUILD.rand_core-0.6.4.bazel\"),\n    )\n\n    maybe(\n        http_archive,\n        name = \"crates__rayon-1.10.0\",\n        sha256 = \"b418a60154510ca1a002a752ca9714984e21e4241e804d32555251faf8b78ffa\",\n        type = \"tar.gz\",\n        urls = [\"https://static.crates.io/crates/rayon/1.10.0/download\"],\n        strip_prefix = \"rayon-1.10.0\",\n        build_file = Label(\"@crates//crates:BUILD.rayon-1.10.0.bazel\"),\n    )\n\n    maybe(\n        http_archive,\n        name = \"crates__rayon-cond-0.3.0\",\n        sha256 = \"059f538b55efd2309c9794130bc149c6a553db90e9d99c2030785c82f0bd7df9\",\n        type = \"tar.gz\",\n        urls = [\"https://static.crates.io/crates/rayon-cond/0.3.0/download\"],\n        strip_prefix = \"rayon-cond-0.3.0\",\n        build_file = Label(\"@crates//crates:BUILD.rayon-cond-0.3.0.bazel\"),\n    )\n\n    maybe(\n        http_archive,\n        name = \"crates__rayon-core-1.12.1\",\n        sha256 = \"1465873a3dfdaa8ae7cb14b4383657caab0b3e8a0aa9ae8e04b044854c8dfce2\",\n        type = \"tar.gz\",\n        urls = [\"https://static.crates.io/crates/rayon-core/1.12.1/download\"],\n        strip_prefix = \"rayon-core-1.12.1\",\n        build_file = Label(\"@crates//crates:BUILD.rayon-core-1.12.1.bazel\"),\n    )\n\n    maybe(\n        http_archive,\n        name = \"crates__regex-1.11.1\",\n        sha256 = \"b544ef1b4eac5dc2db33ea63606ae9ffcfac26c1416a2806ae0bf5f56b201191\",\n        type = \"tar.gz\",\n        urls = [\"https://static.crates.io/crates/regex/1.11.1/download\"],\n        strip_prefix = \"regex-1.11.1\",\n        build_file = Label(\"@crates//crates:BUILD.regex-1.11.1.bazel\"),\n    )\n\n    maybe(\n        http_archive,\n        name = \"crates__regex-automata-0.4.9\",\n        sha256 = \"809e8dc61f6de73b46c85f4c96486310fe304c434cfa43669d7b40f711150908\",\n        type = \"tar.gz\",\n        urls = [\"https://static.crates.io/crates/regex-automata/0.4.9/download\"],\n        strip_prefix = \"regex-automata-0.4.9\",\n        build_file = Label(\"@crates//crates:BUILD.regex-automata-0.4.9.bazel\"),\n    )\n\n    maybe(\n        http_archive,\n        name = \"crates__regex-syntax-0.8.5\",\n        sha256 = \"2b15c43186be67a4fd63bee50d0303afffcef381492ebe2c5d87f324e1b8815c\",\n        type = \"tar.gz\",\n        urls = [\"https://static.crates.io/crates/regex-syntax/0.8.5/download\"],\n        strip_prefix = \"regex-syntax-0.8.5\",\n        build_file = Label(\"@crates//crates:BUILD.regex-syntax-0.8.5.bazel\"),\n    )\n\n    maybe(\n        http_archive,\n        name = \"crates__ryu-1.0.18\",\n        sha256 = \"f3cb5ba0dc43242ce17de99c180e96db90b235b8a9fdc9543c96d2209116bd9f\",\n        type = \"tar.gz\",\n        urls = [\"https://static.crates.io/crates/ryu/1.0.18/download\"],\n        strip_prefix = \"ryu-1.0.18\",\n        build_file = Label(\"@crates//crates:BUILD.ryu-1.0.18.bazel\"),\n    )\n\n    maybe(\n        http_archive,\n        name = \"crates__serde-1.0.216\",\n        sha256 = \"0b9781016e935a97e8beecf0c933758c97a5520d32930e460142b4cd80c6338e\",\n        type = \"tar.gz\",\n        urls = [\"https://static.crates.io/crates/serde/1.0.216/download\"],\n        strip_prefix = \"serde-1.0.216\",\n        build_file = Label(\"@crates//crates:BUILD.serde-1.0.216.bazel\"),\n    )\n\n    maybe(\n        http_archive,\n        name = \"crates__serde_derive-1.0.216\",\n        sha256 = \"46f859dbbf73865c6627ed570e78961cd3ac92407a2d117204c49232485da55e\",\n        type = \"tar.gz\",\n        urls = [\"https://static.crates.io/crates/serde_derive/1.0.216/download\"],\n        strip_prefix = \"serde_derive-1.0.216\",\n        build_file = Label(\"@crates//crates:BUILD.serde_derive-1.0.216.bazel\"),\n    )\n\n    maybe(\n        http_archive,\n        name = \"crates__serde_json-1.0.134\",\n        sha256 = \"d00f4175c42ee48b15416f6193a959ba3a0d67fc699a0db9ad12df9f83991c7d\",\n        type = \"tar.gz\",\n        urls = [\"https://static.crates.io/crates/serde_json/1.0.134/download\"],\n        strip_prefix = \"serde_json-1.0.134\",\n        build_file = Label(\"@crates//crates:BUILD.serde_json-1.0.134.bazel\"),\n    )\n\n    maybe(\n        http_archive,\n        name = \"crates__smallvec-1.13.2\",\n        sha256 = \"3c5e1a9a646d36c3599cd173a41282daf47c44583ad367b8e6837255952e5c67\",\n        type = \"tar.gz\",\n        urls = [\"https://static.crates.io/crates/smallvec/1.13.2/download\"],\n        strip_prefix = \"smallvec-1.13.2\",\n        build_file = Label(\"@crates//crates:BUILD.smallvec-1.13.2.bazel\"),\n    )\n\n    maybe(\n        http_archive,\n        name = \"crates__spm_precompiled-0.1.4\",\n        sha256 = \"5851699c4033c63636f7ea4cf7b7c1f1bf06d0cc03cfb42e711de5a5c46cf326\",\n        type = \"tar.gz\",\n        urls = [\"https://static.crates.io/crates/spm_precompiled/0.1.4/download\"],\n        strip_prefix = \"spm_precompiled-0.1.4\",\n        build_file = Label(\"@crates//crates:BUILD.spm_precompiled-0.1.4.bazel\"),\n    )\n\n    maybe(\n        http_archive,\n        name = \"crates__strsim-0.11.1\",\n        sha256 = \"7da8b5736845d9f2fcb837ea5d9e2628564b3b043a70948a3f0b778838c5fb4f\",\n        type = \"tar.gz\",\n        urls = [\"https://static.crates.io/crates/strsim/0.11.1/download\"],\n        strip_prefix = \"strsim-0.11.1\",\n        build_file = Label(\"@crates//crates:BUILD.strsim-0.11.1.bazel\"),\n    )\n\n    maybe(\n        http_archive,\n        name = \"crates__syn-2.0.91\",\n        sha256 = \"d53cbcb5a243bd33b7858b1d7f4aca2153490815872d86d955d6ea29f743c035\",\n        type = \"tar.gz\",\n        urls = [\"https://static.crates.io/crates/syn/2.0.91/download\"],\n        strip_prefix = \"syn-2.0.91\",\n        build_file = Label(\"@crates//crates:BUILD.syn-2.0.91.bazel\"),\n    )\n\n    maybe(\n        http_archive,\n        name = \"crates__thiserror-1.0.69\",\n        sha256 = \"b6aaf5339b578ea85b50e080feb250a3e8ae8cfcdff9a461c9ec2904bc923f52\",\n        type = \"tar.gz\",\n        urls = [\"https://static.crates.io/crates/thiserror/1.0.69/download\"],\n        strip_prefix = \"thiserror-1.0.69\",\n        build_file = Label(\"@crates//crates:BUILD.thiserror-1.0.69.bazel\"),\n    )\n\n    maybe(\n        http_archive,\n        name = \"crates__thiserror-impl-1.0.69\",\n        sha256 = \"4fee6c4efc90059e10f81e6d42c60a18f76588c3d74cb83a0b242a2b6c7504c1\",\n        type = \"tar.gz\",\n        urls = [\"https://static.crates.io/crates/thiserror-impl/1.0.69/download\"],\n        strip_prefix = \"thiserror-impl-1.0.69\",\n        build_file = Label(\"@crates//crates:BUILD.thiserror-impl-1.0.69.bazel\"),\n    )\n\n    maybe(\n        http_archive,\n        name = \"crates__tokenizers-0.21.0\",\n        sha256 = \"9ecededfed68a69bc657e486510089e255e53c3d38cc7d4d59c8742668ca2cae\",\n        type = \"tar.gz\",\n        urls = [\"https://static.crates.io/crates/tokenizers/0.21.0/download\"],\n        strip_prefix = \"tokenizers-0.21.0\",\n        build_file = Label(\"@crates//crates:BUILD.tokenizers-0.21.0.bazel\"),\n    )\n\n    maybe(\n        http_archive,\n        name = \"crates__unicode-ident-1.0.14\",\n        sha256 = \"adb9e6ca4f869e1180728b7950e35922a7fc6397f7b641499e8f3ef06e50dc83\",\n        type = \"tar.gz\",\n        urls = [\"https://static.crates.io/crates/unicode-ident/1.0.14/download\"],\n        strip_prefix = \"unicode-ident-1.0.14\",\n        build_file = Label(\"@crates//crates:BUILD.unicode-ident-1.0.14.bazel\"),\n    )\n\n    maybe(\n        http_archive,\n        name = \"crates__unicode-normalization-alignments-0.1.12\",\n        sha256 = \"43f613e4fa046e69818dd287fdc4bc78175ff20331479dab6e1b0f98d57062de\",\n        type = \"tar.gz\",\n        urls = [\"https://static.crates.io/crates/unicode-normalization-alignments/0.1.12/download\"],\n        strip_prefix = \"unicode-normalization-alignments-0.1.12\",\n        build_file = Label(\"@crates//crates:BUILD.unicode-normalization-alignments-0.1.12.bazel\"),\n    )\n\n    maybe(\n        http_archive,\n        name = \"crates__unicode-segmentation-1.12.0\",\n        sha256 = \"f6ccf251212114b54433ec949fd6a7841275f9ada20dddd2f29e9ceea4501493\",\n        type = \"tar.gz\",\n        urls = [\"https://static.crates.io/crates/unicode-segmentation/1.12.0/download\"],\n        strip_prefix = \"unicode-segmentation-1.12.0\",\n        build_file = Label(\"@crates//crates:BUILD.unicode-segmentation-1.12.0.bazel\"),\n    )\n\n    maybe(\n        http_archive,\n        name = \"crates__unicode_categories-0.1.1\",\n        sha256 = \"39ec24b3121d976906ece63c9daad25b85969647682eee313cb5779fdd69e14e\",\n        type = \"tar.gz\",\n        urls = [\"https://static.crates.io/crates/unicode_categories/0.1.1/download\"],\n        strip_prefix = \"unicode_categories-0.1.1\",\n        build_file = Label(\"@crates//crates:BUILD.unicode_categories-0.1.1.bazel\"),\n    )\n\n    maybe(\n        http_archive,\n        name = \"crates__wasi-0.11.0-wasi-snapshot-preview1\",\n        sha256 = \"9c8d87e72b64a3b4db28d11ce29237c246188f4f51057d65a7eab63b7987e423\",\n        type = \"tar.gz\",\n        urls = [\"https://static.crates.io/crates/wasi/0.11.0+wasi-snapshot-preview1/download\"],\n        strip_prefix = \"wasi-0.11.0+wasi-snapshot-preview1\",\n        build_file = Label(\"@crates//crates:BUILD.wasi-0.11.0+wasi-snapshot-preview1.bazel\"),\n    )\n\n    maybe(\n        http_archive,\n        name = \"crates__wasm-bindgen-0.2.99\",\n        sha256 = \"a474f6281d1d70c17ae7aa6a613c87fce69a127e2624002df63dcb39d6cf6396\",\n        type = \"tar.gz\",\n        urls = [\"https://static.crates.io/crates/wasm-bindgen/0.2.99/download\"],\n        strip_prefix = \"wasm-bindgen-0.2.99\",\n        build_file = Label(\"@crates//crates:BUILD.wasm-bindgen-0.2.99.bazel\"),\n    )\n\n    maybe(\n        http_archive,\n        name = \"crates__wasm-bindgen-backend-0.2.99\",\n        sha256 = \"5f89bb38646b4f81674e8f5c3fb81b562be1fd936d84320f3264486418519c79\",\n        type = \"tar.gz\",\n        urls = [\"https://static.crates.io/crates/wasm-bindgen-backend/0.2.99/download\"],\n        strip_prefix = \"wasm-bindgen-backend-0.2.99\",\n        build_file = Label(\"@crates//crates:BUILD.wasm-bindgen-backend-0.2.99.bazel\"),\n    )\n\n    maybe(\n        http_archive,\n        name = \"crates__wasm-bindgen-macro-0.2.99\",\n        sha256 = \"2cc6181fd9a7492eef6fef1f33961e3695e4579b9872a6f7c83aee556666d4fe\",\n        type = \"tar.gz\",\n        urls = [\"https://static.crates.io/crates/wasm-bindgen-macro/0.2.99/download\"],\n        strip_prefix = \"wasm-bindgen-macro-0.2.99\",\n        build_file = Label(\"@crates//crates:BUILD.wasm-bindgen-macro-0.2.99.bazel\"),\n    )\n\n    maybe(\n        http_archive,\n        name = \"crates__wasm-bindgen-macro-support-0.2.99\",\n        sha256 = \"30d7a95b763d3c45903ed6c81f156801839e5ee968bb07e534c44df0fcd330c2\",\n        type = \"tar.gz\",\n        urls = [\"https://static.crates.io/crates/wasm-bindgen-macro-support/0.2.99/download\"],\n        strip_prefix = \"wasm-bindgen-macro-support-0.2.99\",\n        build_file = Label(\"@crates//crates:BUILD.wasm-bindgen-macro-support-0.2.99.bazel\"),\n    )\n\n    maybe(\n        http_archive,\n        name = \"crates__wasm-bindgen-shared-0.2.99\",\n        sha256 = \"943aab3fdaaa029a6e0271b35ea10b72b943135afe9bffca82384098ad0e06a6\",\n        type = \"tar.gz\",\n        urls = [\"https://static.crates.io/crates/wasm-bindgen-shared/0.2.99/download\"],\n        strip_prefix = \"wasm-bindgen-shared-0.2.99\",\n        build_file = Label(\"@crates//crates:BUILD.wasm-bindgen-shared-0.2.99.bazel\"),\n    )\n\n    maybe(\n        http_archive,\n        name = \"crates__zerocopy-0.7.35\",\n        sha256 = \"1b9b4fd18abc82b8136838da5d50bae7bdea537c574d8dc1a34ed098d6c166f0\",\n        type = \"tar.gz\",\n        urls = [\"https://static.crates.io/crates/zerocopy/0.7.35/download\"],\n        strip_prefix = \"zerocopy-0.7.35\",\n        build_file = Label(\"@crates//crates:BUILD.zerocopy-0.7.35.bazel\"),\n    )\n\n    maybe(\n        http_archive,\n        name = \"crates__zerocopy-derive-0.7.35\",\n        sha256 = \"fa4f8080344d4671fb4e831a13ad1e68092748387dfc4f55e356242fae12ce3e\",\n        type = \"tar.gz\",\n        urls = [\"https://static.crates.io/crates/zerocopy-derive/0.7.35/download\"],\n        strip_prefix = \"zerocopy-derive-0.7.35\",\n        build_file = Label(\"@crates//crates:BUILD.zerocopy-derive-0.7.35.bazel\"),\n    )\n\n    return [\n       struct(repo=\"crates__tokenizers-0.21.0\", is_dev_dep = False),\n    ]\n"
              }
            }
          },
          "crates__aho-corasick-1.1.3": {
            "repoRuleId": "@@bazel_tools//tools/build_defs/repo:http.bzl%http_archive",
            "attributes": {
              "patch_args": [],
              "patch_tool": "",
              "patches": [],
              "remote_patch_strip": 1,
              "sha256": "8e60d3430d3a69478ad0993f19238d2df97c507009a52b3c10addcd7f6bcb916",
              "type": "tar.gz",
              "urls": [
                "https://static.crates.io/crates/aho-corasick/1.1.3/download"
              ],
              "strip_prefix": "aho-corasick-1.1.3",
              "build_file_content": "###############################################################################\n# @generated\n# DO NOT MODIFY: This file is auto-generated by a crate_universe tool. To \n# regenerate this file, run the following:\n#\n#     bazel mod show_repo 'zml'\n###############################################################################\n\nload(\"@rules_rust//rust:defs.bzl\", \"rust_library\")\n\n# buildifier: disable=bzl-visibility\nload(\"@rules_rust//crate_universe/private:selects.bzl\", \"selects\")\n\npackage(default_visibility = [\"//visibility:public\"])\n\nrust_library(\n    name = \"aho_corasick\",\n    deps = [\n        \"@crates__memchr-2.7.4//:memchr\",\n    ],\n    compile_data = glob(\n        allow_empty = True,\n        include = [\"**\"],\n        exclude = [\n            \"**/* *\",\n            \".tmp_git_root/**/*\",\n            \"BUILD\",\n            \"BUILD.bazel\",\n            \"WORKSPACE\",\n            \"WORKSPACE.bazel\",\n        ],\n    ),\n    crate_features = [\n        \"default\",\n        \"perf-literal\",\n        \"std\",\n    ],\n    crate_root = \"src/lib.rs\",\n    edition = \"2021\",\n    rustc_flags = [\n        \"--cap-lints=allow\",\n    ],\n    srcs = glob(\n        allow_empty = True,\n        include = [\"**/*.rs\"],\n    ),\n    tags = [\n        \"cargo-bazel\",\n        \"crate-name=aho-corasick\",\n        \"manual\",\n        \"noclippy\",\n        \"norustfmt\",\n    ],\n    target_compatible_with = select({\n        \"@rules_rust//rust/platform:aarch64-apple-darwin\": [],\n        \"@rules_rust//rust/platform:aarch64-unknown-linux-gnu\": [],\n        \"@rules_rust//rust/platform:x86_64-unknown-linux-gnu\": [],\n        \"//conditions:default\": [\"@platforms//:incompatible\"],\n    }),\n    version = \"1.1.3\",\n)\n"
            }
          },
          "crates__base64-0.13.1": {
            "repoRuleId": "@@bazel_tools//tools/build_defs/repo:http.bzl%http_archive",
            "attributes": {
              "patch_args": [],
              "patch_tool": "",
              "patches": [],
              "remote_patch_strip": 1,
              "sha256": "9e1b586273c5702936fe7b7d6896644d8be71e6314cfe09d3167c95f712589e8",
              "type": "tar.gz",
              "urls": [
                "https://static.crates.io/crates/base64/0.13.1/download"
              ],
              "strip_prefix": "base64-0.13.1",
              "build_file_content": "###############################################################################\n# @generated\n# DO NOT MODIFY: This file is auto-generated by a crate_universe tool. To \n# regenerate this file, run the following:\n#\n#     bazel mod show_repo 'zml'\n###############################################################################\n\nload(\"@rules_rust//rust:defs.bzl\", \"rust_library\")\n\n# buildifier: disable=bzl-visibility\nload(\"@rules_rust//crate_universe/private:selects.bzl\", \"selects\")\n\npackage(default_visibility = [\"//visibility:public\"])\n\nrust_library(\n    name = \"base64\",\n    compile_data = glob(\n        allow_empty = True,\n        include = [\"**\"],\n        exclude = [\n            \"**/* *\",\n            \".tmp_git_root/**/*\",\n            \"BUILD\",\n            \"BUILD.bazel\",\n            \"WORKSPACE\",\n            \"WORKSPACE.bazel\",\n        ],\n    ),\n    crate_features = [\n        \"default\",\n        \"std\",\n    ],\n    crate_root = \"src/lib.rs\",\n    edition = \"2018\",\n    rustc_flags = [\n        \"--cap-lints=allow\",\n    ],\n    srcs = glob(\n        allow_empty = True,\n        include = [\"**/*.rs\"],\n    ),\n    tags = [\n        \"cargo-bazel\",\n        \"crate-name=base64\",\n        \"manual\",\n        \"noclippy\",\n        \"norustfmt\",\n    ],\n    target_compatible_with = select({\n        \"@rules_rust//rust/platform:aarch64-apple-darwin\": [],\n        \"@rules_rust//rust/platform:aarch64-unknown-linux-gnu\": [],\n        \"@rules_rust//rust/platform:x86_64-unknown-linux-gnu\": [],\n        \"//conditions:default\": [\"@platforms//:incompatible\"],\n    }),\n    version = \"0.13.1\",\n)\n"
            }
          },
          "crates__bit-set-0.5.3": {
            "repoRuleId": "@@bazel_tools//tools/build_defs/repo:http.bzl%http_archive",
            "attributes": {
              "patch_args": [],
              "patch_tool": "",
              "patches": [],
              "remote_patch_strip": 1,
              "sha256": "0700ddab506f33b20a03b13996eccd309a48e5ff77d0d95926aa0210fb4e95f1",
              "type": "tar.gz",
              "urls": [
                "https://static.crates.io/crates/bit-set/0.5.3/download"
              ],
              "strip_prefix": "bit-set-0.5.3",
              "build_file_content": "###############################################################################\n# @generated\n# DO NOT MODIFY: This file is auto-generated by a crate_universe tool. To \n# regenerate this file, run the following:\n#\n#     bazel mod show_repo 'zml'\n###############################################################################\n\nload(\"@rules_rust//rust:defs.bzl\", \"rust_library\")\n\n# buildifier: disable=bzl-visibility\nload(\"@rules_rust//crate_universe/private:selects.bzl\", \"selects\")\n\npackage(default_visibility = [\"//visibility:public\"])\n\nrust_library(\n    name = \"bit_set\",\n    deps = [\n        \"@crates__bit-vec-0.6.3//:bit_vec\",\n    ],\n    compile_data = glob(\n        allow_empty = True,\n        include = [\"**\"],\n        exclude = [\n            \"**/* *\",\n            \".tmp_git_root/**/*\",\n            \"BUILD\",\n            \"BUILD.bazel\",\n            \"WORKSPACE\",\n            \"WORKSPACE.bazel\",\n        ],\n    ),\n    crate_features = [\n        \"std\",\n    ],\n    crate_root = \"src/lib.rs\",\n    edition = \"2015\",\n    rustc_flags = [\n        \"--cap-lints=allow\",\n    ],\n    srcs = glob(\n        allow_empty = True,\n        include = [\"**/*.rs\"],\n    ),\n    tags = [\n        \"cargo-bazel\",\n        \"crate-name=bit-set\",\n        \"manual\",\n        \"noclippy\",\n        \"norustfmt\",\n    ],\n    target_compatible_with = select({\n        \"@rules_rust//rust/platform:aarch64-apple-darwin\": [],\n        \"@rules_rust//rust/platform:aarch64-unknown-linux-gnu\": [],\n        \"@rules_rust//rust/platform:x86_64-unknown-linux-gnu\": [],\n        \"//conditions:default\": [\"@platforms//:incompatible\"],\n    }),\n    version = \"0.5.3\",\n)\n"
            }
          },
          "crates__bit-vec-0.6.3": {
            "repoRuleId": "@@bazel_tools//tools/build_defs/repo:http.bzl%http_archive",
            "attributes": {
              "patch_args": [],
              "patch_tool": "",
              "patches": [],
              "remote_patch_strip": 1,
              "sha256": "349f9b6a179ed607305526ca489b34ad0a41aed5f7980fa90eb03160b69598fb",
              "type": "tar.gz",
              "urls": [
                "https://static.crates.io/crates/bit-vec/0.6.3/download"
              ],
              "strip_prefix": "bit-vec-0.6.3",
              "build_file_content": "###############################################################################\n# @generated\n# DO NOT MODIFY: This file is auto-generated by a crate_universe tool. To \n# regenerate this file, run the following:\n#\n#     bazel mod show_repo 'zml'\n###############################################################################\n\nload(\"@rules_rust//rust:defs.bzl\", \"rust_library\")\n\n# buildifier: disable=bzl-visibility\nload(\"@rules_rust//crate_universe/private:selects.bzl\", \"selects\")\n\npackage(default_visibility = [\"//visibility:public\"])\n\nrust_library(\n    name = \"bit_vec\",\n    compile_data = glob(\n        allow_empty = True,\n        include = [\"**\"],\n        exclude = [\n            \"**/* *\",\n            \".tmp_git_root/**/*\",\n            \"BUILD\",\n            \"BUILD.bazel\",\n            \"WORKSPACE\",\n            \"WORKSPACE.bazel\",\n        ],\n    ),\n    crate_features = [\n        \"std\",\n    ],\n    crate_root = \"src/lib.rs\",\n    edition = \"2015\",\n    rustc_flags = [\n        \"--cap-lints=allow\",\n    ],\n    srcs = glob(\n        allow_empty = True,\n        include = [\"**/*.rs\"],\n    ),\n    tags = [\n        \"cargo-bazel\",\n        \"crate-name=bit-vec\",\n        \"manual\",\n        \"noclippy\",\n        \"norustfmt\",\n    ],\n    target_compatible_with = select({\n        \"@rules_rust//rust/platform:aarch64-apple-darwin\": [],\n        \"@rules_rust//rust/platform:aarch64-unknown-linux-gnu\": [],\n        \"@rules_rust//rust/platform:x86_64-unknown-linux-gnu\": [],\n        \"//conditions:default\": [\"@platforms//:incompatible\"],\n    }),\n    version = \"0.6.3\",\n)\n"
            }
          },
          "crates__bumpalo-3.16.0": {
            "repoRuleId": "@@bazel_tools//tools/build_defs/repo:http.bzl%http_archive",
            "attributes": {
              "patch_args": [],
              "patch_tool": "",
              "patches": [],
              "remote_patch_strip": 1,
              "sha256": "79296716171880943b8470b5f8d03aa55eb2e645a4874bdbb28adb49162e012c",
              "type": "tar.gz",
              "urls": [
                "https://static.crates.io/crates/bumpalo/3.16.0/download"
              ],
              "strip_prefix": "bumpalo-3.16.0",
              "build_file_content": "###############################################################################\n# @generated\n# DO NOT MODIFY: This file is auto-generated by a crate_universe tool. To \n# regenerate this file, run the following:\n#\n#     bazel mod show_repo 'zml'\n###############################################################################\n\nload(\"@rules_rust//rust:defs.bzl\", \"rust_library\")\n\n# buildifier: disable=bzl-visibility\nload(\"@rules_rust//crate_universe/private:selects.bzl\", \"selects\")\n\npackage(default_visibility = [\"//visibility:public\"])\n\nrust_library(\n    name = \"bumpalo\",\n    compile_data = glob(\n        allow_empty = True,\n        include = [\"**\"],\n        exclude = [\n            \"**/* *\",\n            \".tmp_git_root/**/*\",\n            \"BUILD\",\n            \"BUILD.bazel\",\n            \"WORKSPACE\",\n            \"WORKSPACE.bazel\",\n        ],\n    ),\n    crate_features = [\n        \"default\",\n    ],\n    crate_root = \"src/lib.rs\",\n    edition = \"2021\",\n    rustc_flags = [\n        \"--cap-lints=allow\",\n    ],\n    srcs = glob(\n        allow_empty = True,\n        include = [\"**/*.rs\"],\n    ),\n    tags = [\n        \"cargo-bazel\",\n        \"crate-name=bumpalo\",\n        \"manual\",\n        \"noclippy\",\n        \"norustfmt\",\n    ],\n    target_compatible_with = select({\n        \"@rules_rust//rust/platform:aarch64-apple-darwin\": [],\n        \"@rules_rust//rust/platform:aarch64-unknown-linux-gnu\": [],\n        \"@rules_rust//rust/platform:x86_64-unknown-linux-gnu\": [],\n        \"//conditions:default\": [\"@platforms//:incompatible\"],\n    }),\n    version = \"3.16.0\",\n)\n"
            }
          },
          "crates__byteorder-1.5.0": {
            "repoRuleId": "@@bazel_tools//tools/build_defs/repo:http.bzl%http_archive",
            "attributes": {
              "patch_args": [],
              "patch_tool": "",
              "patches": [],
              "remote_patch_strip": 1,
              "sha256": "1fd0f2584146f6f2ef48085050886acf353beff7305ebd1ae69500e27c67f64b",
              "type": "tar.gz",
              "urls": [
                "https://static.crates.io/crates/byteorder/1.5.0/download"
              ],
              "strip_prefix": "byteorder-1.5.0",
              "build_file_content": "###############################################################################\n# @generated\n# DO NOT MODIFY: This file is auto-generated by a crate_universe tool. To \n# regenerate this file, run the following:\n#\n#     bazel mod show_repo 'zml'\n###############################################################################\n\nload(\"@rules_rust//rust:defs.bzl\", \"rust_library\")\n\n# buildifier: disable=bzl-visibility\nload(\"@rules_rust//crate_universe/private:selects.bzl\", \"selects\")\n\npackage(default_visibility = [\"//visibility:public\"])\n\nrust_library(\n    name = \"byteorder\",\n    compile_data = glob(\n        allow_empty = True,\n        include = [\"**\"],\n        exclude = [\n            \"**/* *\",\n            \".tmp_git_root/**/*\",\n            \"BUILD\",\n            \"BUILD.bazel\",\n            \"WORKSPACE\",\n            \"WORKSPACE.bazel\",\n        ],\n    ),\n    crate_root = \"src/lib.rs\",\n    edition = \"2021\",\n    rustc_flags = [\n        \"--cap-lints=allow\",\n    ],\n    srcs = glob(\n        allow_empty = True,\n        include = [\"**/*.rs\"],\n    ),\n    tags = [\n        \"cargo-bazel\",\n        \"crate-name=byteorder\",\n        \"manual\",\n        \"noclippy\",\n        \"norustfmt\",\n    ],\n    target_compatible_with = select({\n        \"@rules_rust//rust/platform:aarch64-apple-darwin\": [],\n        \"@rules_rust//rust/platform:aarch64-unknown-linux-gnu\": [],\n        \"@rules_rust//rust/platform:x86_64-unknown-linux-gnu\": [],\n        \"//conditions:default\": [\"@platforms//:incompatible\"],\n    }),\n    version = \"1.5.0\",\n)\n"
            }
          },
          "crates__cfg-if-1.0.0": {
            "repoRuleId": "@@bazel_tools//tools/build_defs/repo:http.bzl%http_archive",
            "attributes": {
              "patch_args": [],
              "patch_tool": "",
              "patches": [],
              "remote_patch_strip": 1,
              "sha256": "baf1de4339761588bc0619e3cbc0120ee582ebb74b53b4efbf79117bd2da40fd",
              "type": "tar.gz",
              "urls": [
                "https://static.crates.io/crates/cfg-if/1.0.0/download"
              ],
              "strip_prefix": "cfg-if-1.0.0",
              "build_file_content": "###############################################################################\n# @generated\n# DO NOT MODIFY: This file is auto-generated by a crate_universe tool. To \n# regenerate this file, run the following:\n#\n#     bazel mod show_repo 'zml'\n###############################################################################\n\nload(\"@rules_rust//rust:defs.bzl\", \"rust_library\")\n\n# buildifier: disable=bzl-visibility\nload(\"@rules_rust//crate_universe/private:selects.bzl\", \"selects\")\n\npackage(default_visibility = [\"//visibility:public\"])\n\nrust_library(\n    name = \"cfg_if\",\n    compile_data = glob(\n        allow_empty = True,\n        include = [\"**\"],\n        exclude = [\n            \"**/* *\",\n            \".tmp_git_root/**/*\",\n            \"BUILD\",\n            \"BUILD.bazel\",\n            \"WORKSPACE\",\n            \"WORKSPACE.bazel\",\n        ],\n    ),\n    crate_root = \"src/lib.rs\",\n    edition = \"2018\",\n    rustc_flags = [\n        \"--cap-lints=allow\",\n    ],\n    srcs = glob(\n        allow_empty = True,\n        include = [\"**/*.rs\"],\n    ),\n    tags = [\n        \"cargo-bazel\",\n        \"crate-name=cfg-if\",\n        \"manual\",\n        \"noclippy\",\n        \"norustfmt\",\n    ],\n    target_compatible_with = select({\n        \"@rules_rust//rust/platform:aarch64-apple-darwin\": [],\n        \"@rules_rust//rust/platform:aarch64-unknown-linux-gnu\": [],\n        \"@rules_rust//rust/platform:x86_64-unknown-linux-gnu\": [],\n        \"//conditions:default\": [\"@platforms//:incompatible\"],\n    }),\n    version = \"1.0.0\",\n)\n"
            }
          },
          "crates__crossbeam-deque-0.8.6": {
            "repoRuleId": "@@bazel_tools//tools/build_defs/repo:http.bzl%http_archive",
            "attributes": {
              "patch_args": [],
              "patch_tool": "",
              "patches": [],
              "remote_patch_strip": 1,
              "sha256": "9dd111b7b7f7d55b72c0a6ae361660ee5853c9af73f70c3c2ef6858b950e2e51",
              "type": "tar.gz",
              "urls": [
                "https://static.crates.io/crates/crossbeam-deque/0.8.6/download"
              ],
              "strip_prefix": "crossbeam-deque-0.8.6",
              "build_file_content": "###############################################################################\n# @generated\n# DO NOT MODIFY: This file is auto-generated by a crate_universe tool. To \n# regenerate this file, run the following:\n#\n#     bazel mod show_repo 'zml'\n###############################################################################\n\nload(\"@rules_rust//rust:defs.bzl\", \"rust_library\")\n\n# buildifier: disable=bzl-visibility\nload(\"@rules_rust//crate_universe/private:selects.bzl\", \"selects\")\n\npackage(default_visibility = [\"//visibility:public\"])\n\nrust_library(\n    name = \"crossbeam_deque\",\n    deps = [\n        \"@crates__crossbeam-epoch-0.9.18//:crossbeam_epoch\",\n        \"@crates__crossbeam-utils-0.8.21//:crossbeam_utils\",\n    ],\n    compile_data = glob(\n        allow_empty = True,\n        include = [\"**\"],\n        exclude = [\n            \"**/* *\",\n            \".tmp_git_root/**/*\",\n            \"BUILD\",\n            \"BUILD.bazel\",\n            \"WORKSPACE\",\n            \"WORKSPACE.bazel\",\n        ],\n    ),\n    crate_features = [\n        \"default\",\n        \"std\",\n    ],\n    crate_root = \"src/lib.rs\",\n    edition = \"2021\",\n    rustc_flags = [\n        \"--cap-lints=allow\",\n    ],\n    srcs = glob(\n        allow_empty = True,\n        include = [\"**/*.rs\"],\n    ),\n    tags = [\n        \"cargo-bazel\",\n        \"crate-name=crossbeam-deque\",\n        \"manual\",\n        \"noclippy\",\n        \"norustfmt\",\n    ],\n    target_compatible_with = select({\n        \"@rules_rust//rust/platform:aarch64-apple-darwin\": [],\n        \"@rules_rust//rust/platform:aarch64-unknown-linux-gnu\": [],\n        \"@rules_rust//rust/platform:x86_64-unknown-linux-gnu\": [],\n        \"//conditions:default\": [\"@platforms//:incompatible\"],\n    }),\n    version = \"0.8.6\",\n)\n"
            }
          },
          "crates__crossbeam-epoch-0.9.18": {
            "repoRuleId": "@@bazel_tools//tools/build_defs/repo:http.bzl%http_archive",
            "attributes": {
              "patch_args": [],
              "patch_tool": "",
              "patches": [],
              "remote_patch_strip": 1,
              "sha256": "5b82ac4a3c2ca9c3460964f020e1402edd5753411d7737aa39c3714ad1b5420e",
              "type": "tar.gz",
              "urls": [
                "https://static.crates.io/crates/crossbeam-epoch/0.9.18/download"
              ],
              "strip_prefix": "crossbeam-epoch-0.9.18",
              "build_file_content": "###############################################################################\n# @generated\n# DO NOT MODIFY: This file is auto-generated by a crate_universe tool. To \n# regenerate this file, run the following:\n#\n#     bazel mod show_repo 'zml'\n###############################################################################\n\nload(\"@rules_rust//rust:defs.bzl\", \"rust_library\")\n\n# buildifier: disable=bzl-visibility\nload(\"@rules_rust//crate_universe/private:selects.bzl\", \"selects\")\n\npackage(default_visibility = [\"//visibility:public\"])\n\nrust_library(\n    name = \"crossbeam_epoch\",\n    deps = [\n        \"@crates__crossbeam-utils-0.8.21//:crossbeam_utils\",\n    ],\n    compile_data = glob(\n        allow_empty = True,\n        include = [\"**\"],\n        exclude = [\n            \"**/* *\",\n            \".tmp_git_root/**/*\",\n            \"BUILD\",\n            \"BUILD.bazel\",\n            \"WORKSPACE\",\n            \"WORKSPACE.bazel\",\n        ],\n    ),\n    crate_features = [\n        \"alloc\",\n        \"std\",\n    ],\n    crate_root = \"src/lib.rs\",\n    edition = \"2021\",\n    rustc_flags = [\n        \"--cap-lints=allow\",\n    ],\n    srcs = glob(\n        allow_empty = True,\n        include = [\"**/*.rs\"],\n    ),\n    tags = [\n        \"cargo-bazel\",\n        \"crate-name=crossbeam-epoch\",\n        \"manual\",\n        \"noclippy\",\n        \"norustfmt\",\n    ],\n    target_compatible_with = select({\n        \"@rules_rust//rust/platform:aarch64-apple-darwin\": [],\n        \"@rules_rust//rust/platform:aarch64-unknown-linux-gnu\": [],\n        \"@rules_rust//rust/platform:x86_64-unknown-linux-gnu\": [],\n        \"//conditions:default\": [\"@platforms//:incompatible\"],\n    }),\n    version = \"0.9.18\",\n)\n"
            }
          },
          "crates__crossbeam-utils-0.8.21": {
            "repoRuleId": "@@bazel_tools//tools/build_defs/repo:http.bzl%http_archive",
            "attributes": {
              "patch_args": [],
              "patch_tool": "",
              "patches": [],
              "remote_patch_strip": 1,
              "sha256": "d0a5c400df2834b80a4c3327b3aad3a4c4cd4de0629063962b03235697506a28",
              "type": "tar.gz",
              "urls": [
                "https://static.crates.io/crates/crossbeam-utils/0.8.21/download"
              ],
              "strip_prefix": "crossbeam-utils-0.8.21",
              "build_file_content": "###############################################################################\n# @generated\n# DO NOT MODIFY: This file is auto-generated by a crate_universe tool. To \n# regenerate this file, run the following:\n#\n#     bazel mod show_repo 'zml'\n###############################################################################\n\nload(\"@rules_rust//cargo:defs.bzl\", \"cargo_build_script\")\n\nload(\"@rules_rust//rust:defs.bzl\", \"rust_library\")\n\n# buildifier: disable=bzl-visibility\nload(\"@rules_rust//crate_universe/private:selects.bzl\", \"selects\")\n\npackage(default_visibility = [\"//visibility:public\"])\n\nrust_library(\n    name = \"crossbeam_utils\",\n    deps = [\n        \"@crates__crossbeam-utils-0.8.21//:build_script_build\",\n    ],\n    compile_data = glob(\n        allow_empty = True,\n        include = [\"**\"],\n        exclude = [\n            \"**/* *\",\n            \".tmp_git_root/**/*\",\n            \"BUILD\",\n            \"BUILD.bazel\",\n            \"WORKSPACE\",\n            \"WORKSPACE.bazel\",\n        ],\n    ),\n    crate_features = [\n        \"default\",\n        \"std\",\n    ],\n    crate_root = \"src/lib.rs\",\n    edition = \"2021\",\n    rustc_flags = [\n        \"--cap-lints=allow\",\n    ],\n    srcs = glob(\n        allow_empty = True,\n        include = [\"**/*.rs\"],\n    ),\n    tags = [\n        \"cargo-bazel\",\n        \"crate-name=crossbeam-utils\",\n        \"manual\",\n        \"noclippy\",\n        \"norustfmt\",\n    ],\n    target_compatible_with = select({\n        \"@rules_rust//rust/platform:aarch64-apple-darwin\": [],\n        \"@rules_rust//rust/platform:aarch64-unknown-linux-gnu\": [],\n        \"@rules_rust//rust/platform:x86_64-unknown-linux-gnu\": [],\n        \"//conditions:default\": [\"@platforms//:incompatible\"],\n    }),\n    version = \"0.8.21\",\n)\n\ncargo_build_script(\n    name = \"_bs\",\n    compile_data = glob(\n        allow_empty = True,\n        include = [\"**\"],\n        exclude = [\n            \"**/* *\",\n            \"**/*.rs\",\n            \".tmp_git_root/**/*\",\n            \"BUILD\",\n            \"BUILD.bazel\",\n            \"WORKSPACE\",\n            \"WORKSPACE.bazel\",\n        ],\n    ),\n    crate_features = [\n        \"default\",\n        \"std\",\n    ],\n    crate_name = \"build_script_build\",\n    crate_root = \"build.rs\",\n    data = glob(\n        allow_empty = True,\n        include = [\"**\"],\n        exclude = [\n            \"**/* *\",\n            \".tmp_git_root/**/*\",\n            \"BUILD\",\n            \"BUILD.bazel\",\n            \"WORKSPACE\",\n            \"WORKSPACE.bazel\",\n        ],\n    ),\n    edition = \"2021\",\n    pkg_name = \"crossbeam-utils\",\n    rustc_flags = [\n        \"--cap-lints=allow\",\n    ],\n    srcs = glob(\n        allow_empty = True,\n        include = [\"**/*.rs\"],\n    ),\n    tags = [\n        \"cargo-bazel\",\n        \"crate-name=crossbeam-utils\",\n        \"manual\",\n        \"noclippy\",\n        \"norustfmt\",\n    ],\n    version = \"0.8.21\",\n    visibility = [\"//visibility:private\"],\n)\n\nalias(\n    name = \"build_script_build\",\n    actual = \":_bs\",\n    tags = [\"manual\"],\n)\n"
            }
          },
          "crates__darling-0.20.10": {
            "repoRuleId": "@@bazel_tools//tools/build_defs/repo:http.bzl%http_archive",
            "attributes": {
              "patch_args": [],
              "patch_tool": "",
              "patches": [],
              "remote_patch_strip": 1,
              "sha256": "6f63b86c8a8826a49b8c21f08a2d07338eec8d900540f8630dc76284be802989",
              "type": "tar.gz",
              "urls": [
                "https://static.crates.io/crates/darling/0.20.10/download"
              ],
              "strip_prefix": "darling-0.20.10",
              "build_file_content": "###############################################################################\n# @generated\n# DO NOT MODIFY: This file is auto-generated by a crate_universe tool. To \n# regenerate this file, run the following:\n#\n#     bazel mod show_repo 'zml'\n###############################################################################\n\nload(\"@rules_rust//rust:defs.bzl\", \"rust_library\")\n\n# buildifier: disable=bzl-visibility\nload(\"@rules_rust//crate_universe/private:selects.bzl\", \"selects\")\n\npackage(default_visibility = [\"//visibility:public\"])\n\nrust_library(\n    name = \"darling\",\n    deps = [\n        \"@crates__darling_core-0.20.10//:darling_core\",\n    ],\n    proc_macro_deps = [\n        \"@crates__darling_macro-0.20.10//:darling_macro\",\n    ],\n    compile_data = glob(\n        allow_empty = True,\n        include = [\"**\"],\n        exclude = [\n            \"**/* *\",\n            \".tmp_git_root/**/*\",\n            \"BUILD\",\n            \"BUILD.bazel\",\n            \"WORKSPACE\",\n            \"WORKSPACE.bazel\",\n        ],\n    ),\n    crate_features = [\n        \"default\",\n        \"suggestions\",\n    ],\n    crate_root = \"src/lib.rs\",\n    edition = \"2021\",\n    rustc_flags = [\n        \"--cap-lints=allow\",\n    ],\n    srcs = glob(\n        allow_empty = True,\n        include = [\"**/*.rs\"],\n    ),\n    tags = [\n        \"cargo-bazel\",\n        \"crate-name=darling\",\n        \"manual\",\n        \"noclippy\",\n        \"norustfmt\",\n    ],\n    target_compatible_with = select({\n        \"@rules_rust//rust/platform:aarch64-apple-darwin\": [],\n        \"@rules_rust//rust/platform:aarch64-unknown-linux-gnu\": [],\n        \"@rules_rust//rust/platform:x86_64-unknown-linux-gnu\": [],\n        \"//conditions:default\": [\"@platforms//:incompatible\"],\n    }),\n    version = \"0.20.10\",\n)\n"
            }
          },
          "crates__darling_core-0.20.10": {
            "repoRuleId": "@@bazel_tools//tools/build_defs/repo:http.bzl%http_archive",
            "attributes": {
              "patch_args": [],
              "patch_tool": "",
              "patches": [],
              "remote_patch_strip": 1,
              "sha256": "95133861a8032aaea082871032f5815eb9e98cef03fa916ab4500513994df9e5",
              "type": "tar.gz",
              "urls": [
                "https://static.crates.io/crates/darling_core/0.20.10/download"
              ],
              "strip_prefix": "darling_core-0.20.10",
              "build_file_content": "###############################################################################\n# @generated\n# DO NOT MODIFY: This file is auto-generated by a crate_universe tool. To \n# regenerate this file, run the following:\n#\n#     bazel mod show_repo 'zml'\n###############################################################################\n\nload(\"@rules_rust//rust:defs.bzl\", \"rust_library\")\n\n# buildifier: disable=bzl-visibility\nload(\"@rules_rust//crate_universe/private:selects.bzl\", \"selects\")\n\npackage(default_visibility = [\"//visibility:public\"])\n\nrust_library(\n    name = \"darling_core\",\n    deps = [\n        \"@crates__fnv-1.0.7//:fnv\",\n        \"@crates__ident_case-1.0.1//:ident_case\",\n        \"@crates__proc-macro2-1.0.92//:proc_macro2\",\n        \"@crates__quote-1.0.37//:quote\",\n        \"@crates__strsim-0.11.1//:strsim\",\n        \"@crates__syn-2.0.91//:syn\",\n    ],\n    compile_data = glob(\n        allow_empty = True,\n        include = [\"**\"],\n        exclude = [\n            \"**/* *\",\n            \".tmp_git_root/**/*\",\n            \"BUILD\",\n            \"BUILD.bazel\",\n            \"WORKSPACE\",\n            \"WORKSPACE.bazel\",\n        ],\n    ),\n    crate_features = [\n        \"strsim\",\n        \"suggestions\",\n    ],\n    crate_root = \"src/lib.rs\",\n    edition = \"2021\",\n    rustc_flags = [\n        \"--cap-lints=allow\",\n    ],\n    srcs = glob(\n        allow_empty = True,\n        include = [\"**/*.rs\"],\n    ),\n    tags = [\n        \"cargo-bazel\",\n        \"crate-name=darling_core\",\n        \"manual\",\n        \"noclippy\",\n        \"norustfmt\",\n    ],\n    target_compatible_with = select({\n        \"@rules_rust//rust/platform:aarch64-apple-darwin\": [],\n        \"@rules_rust//rust/platform:aarch64-unknown-linux-gnu\": [],\n        \"@rules_rust//rust/platform:x86_64-unknown-linux-gnu\": [],\n        \"//conditions:default\": [\"@platforms//:incompatible\"],\n    }),\n    version = \"0.20.10\",\n)\n"
            }
          },
          "crates__darling_macro-0.20.10": {
            "repoRuleId": "@@bazel_tools//tools/build_defs/repo:http.bzl%http_archive",
            "attributes": {
              "patch_args": [],
              "patch_tool": "",
              "patches": [],
              "remote_patch_strip": 1,
              "sha256": "d336a2a514f6ccccaa3e09b02d41d35330c07ddf03a62165fcec10bb561c7806",
              "type": "tar.gz",
              "urls": [
                "https://static.crates.io/crates/darling_macro/0.20.10/download"
              ],
              "strip_prefix": "darling_macro-0.20.10",
              "build_file_content": "###############################################################################\n# @generated\n# DO NOT MODIFY: This file is auto-generated by a crate_universe tool. To \n# regenerate this file, run the following:\n#\n#     bazel mod show_repo 'zml'\n###############################################################################\n\nload(\"@rules_rust//rust:defs.bzl\", \"rust_proc_macro\")\n\n# buildifier: disable=bzl-visibility\nload(\"@rules_rust//crate_universe/private:selects.bzl\", \"selects\")\n\npackage(default_visibility = [\"//visibility:public\"])\n\nrust_proc_macro(\n    name = \"darling_macro\",\n    deps = [\n        \"@crates__darling_core-0.20.10//:darling_core\",\n        \"@crates__quote-1.0.37//:quote\",\n        \"@crates__syn-2.0.91//:syn\",\n    ],\n    compile_data = glob(\n        allow_empty = True,\n        include = [\"**\"],\n        exclude = [\n            \"**/* *\",\n            \".tmp_git_root/**/*\",\n            \"BUILD\",\n            \"BUILD.bazel\",\n            \"WORKSPACE\",\n            \"WORKSPACE.bazel\",\n        ],\n    ),\n    crate_root = \"src/lib.rs\",\n    edition = \"2021\",\n    rustc_flags = [\n        \"--cap-lints=allow\",\n    ],\n    srcs = glob(\n        allow_empty = True,\n        include = [\"**/*.rs\"],\n    ),\n    tags = [\n        \"cargo-bazel\",\n        \"crate-name=darling_macro\",\n        \"manual\",\n        \"noclippy\",\n        \"norustfmt\",\n    ],\n    target_compatible_with = select({\n        \"@rules_rust//rust/platform:aarch64-apple-darwin\": [],\n        \"@rules_rust//rust/platform:aarch64-unknown-linux-gnu\": [],\n        \"@rules_rust//rust/platform:x86_64-unknown-linux-gnu\": [],\n        \"//conditions:default\": [\"@platforms//:incompatible\"],\n    }),\n    version = \"0.20.10\",\n)\n"
            }
          },
          "crates__derive_builder-0.20.2": {
            "repoRuleId": "@@bazel_tools//tools/build_defs/repo:http.bzl%http_archive",
            "attributes": {
              "patch_args": [],
              "patch_tool": "",
              "patches": [],
              "remote_patch_strip": 1,
              "sha256": "507dfb09ea8b7fa618fcf76e953f4f5e192547945816d5358edffe39f6f94947",
              "type": "tar.gz",
              "urls": [
                "https://static.crates.io/crates/derive_builder/0.20.2/download"
              ],
              "strip_prefix": "derive_builder-0.20.2",
              "build_file_content": "###############################################################################\n# @generated\n# DO NOT MODIFY: This file is auto-generated by a crate_universe tool. To \n# regenerate this file, run the following:\n#\n#     bazel mod show_repo 'zml'\n###############################################################################\n\nload(\"@rules_rust//rust:defs.bzl\", \"rust_library\")\n\n# buildifier: disable=bzl-visibility\nload(\"@rules_rust//crate_universe/private:selects.bzl\", \"selects\")\n\npackage(default_visibility = [\"//visibility:public\"])\n\nrust_library(\n    name = \"derive_builder\",\n    proc_macro_deps = [\n        \"@crates__derive_builder_macro-0.20.2//:derive_builder_macro\",\n    ],\n    compile_data = glob(\n        allow_empty = True,\n        include = [\"**\"],\n        exclude = [\n            \"**/* *\",\n            \".tmp_git_root/**/*\",\n            \"BUILD\",\n            \"BUILD.bazel\",\n            \"WORKSPACE\",\n            \"WORKSPACE.bazel\",\n        ],\n    ),\n    crate_features = [\n        \"default\",\n        \"std\",\n    ],\n    crate_root = \"src/lib.rs\",\n    edition = \"2018\",\n    rustc_flags = [\n        \"--cap-lints=allow\",\n    ],\n    srcs = glob(\n        allow_empty = True,\n        include = [\"**/*.rs\"],\n    ),\n    tags = [\n        \"cargo-bazel\",\n        \"crate-name=derive_builder\",\n        \"manual\",\n        \"noclippy\",\n        \"norustfmt\",\n    ],\n    target_compatible_with = select({\n        \"@rules_rust//rust/platform:aarch64-apple-darwin\": [],\n        \"@rules_rust//rust/platform:aarch64-unknown-linux-gnu\": [],\n        \"@rules_rust//rust/platform:x86_64-unknown-linux-gnu\": [],\n        \"//conditions:default\": [\"@platforms//:incompatible\"],\n    }),\n    version = \"0.20.2\",\n)\n"
            }
          },
          "crates__derive_builder_core-0.20.2": {
            "repoRuleId": "@@bazel_tools//tools/build_defs/repo:http.bzl%http_archive",
            "attributes": {
              "patch_args": [],
              "patch_tool": "",
              "patches": [],
              "remote_patch_strip": 1,
              "sha256": "2d5bcf7b024d6835cfb3d473887cd966994907effbe9227e8c8219824d06c4e8",
              "type": "tar.gz",
              "urls": [
                "https://static.crates.io/crates/derive_builder_core/0.20.2/download"
              ],
              "strip_prefix": "derive_builder_core-0.20.2",
              "build_file_content": "###############################################################################\n# @generated\n# DO NOT MODIFY: This file is auto-generated by a crate_universe tool. To \n# regenerate this file, run the following:\n#\n#     bazel mod show_repo 'zml'\n###############################################################################\n\nload(\"@rules_rust//rust:defs.bzl\", \"rust_library\")\n\n# buildifier: disable=bzl-visibility\nload(\"@rules_rust//crate_universe/private:selects.bzl\", \"selects\")\n\npackage(default_visibility = [\"//visibility:public\"])\n\nrust_library(\n    name = \"derive_builder_core\",\n    deps = [\n        \"@crates__darling-0.20.10//:darling\",\n        \"@crates__proc-macro2-1.0.92//:proc_macro2\",\n        \"@crates__quote-1.0.37//:quote\",\n        \"@crates__syn-2.0.91//:syn\",\n    ],\n    compile_data = glob(\n        allow_empty = True,\n        include = [\"**\"],\n        exclude = [\n            \"**/* *\",\n            \".tmp_git_root/**/*\",\n            \"BUILD\",\n            \"BUILD.bazel\",\n            \"WORKSPACE\",\n            \"WORKSPACE.bazel\",\n        ],\n    ),\n    crate_features = [\n        \"lib_has_std\",\n    ],\n    crate_root = \"src/lib.rs\",\n    edition = \"2018\",\n    rustc_flags = [\n        \"--cap-lints=allow\",\n    ],\n    srcs = glob(\n        allow_empty = True,\n        include = [\"**/*.rs\"],\n    ),\n    tags = [\n        \"cargo-bazel\",\n        \"crate-name=derive_builder_core\",\n        \"manual\",\n        \"noclippy\",\n        \"norustfmt\",\n    ],\n    target_compatible_with = select({\n        \"@rules_rust//rust/platform:aarch64-apple-darwin\": [],\n        \"@rules_rust//rust/platform:aarch64-unknown-linux-gnu\": [],\n        \"@rules_rust//rust/platform:x86_64-unknown-linux-gnu\": [],\n        \"//conditions:default\": [\"@platforms//:incompatible\"],\n    }),\n    version = \"0.20.2\",\n)\n"
            }
          },
          "crates__derive_builder_macro-0.20.2": {
            "repoRuleId": "@@bazel_tools//tools/build_defs/repo:http.bzl%http_archive",
            "attributes": {
              "patch_args": [],
              "patch_tool": "",
              "patches": [],
              "remote_patch_strip": 1,
              "sha256": "ab63b0e2bf4d5928aff72e83a7dace85d7bba5fe12dcc3c5a572d78caffd3f3c",
              "type": "tar.gz",
              "urls": [
                "https://static.crates.io/crates/derive_builder_macro/0.20.2/download"
              ],
              "strip_prefix": "derive_builder_macro-0.20.2",
              "build_file_content": "###############################################################################\n# @generated\n# DO NOT MODIFY: This file is auto-generated by a crate_universe tool. To \n# regenerate this file, run the following:\n#\n#     bazel mod show_repo 'zml'\n###############################################################################\n\nload(\"@rules_rust//rust:defs.bzl\", \"rust_proc_macro\")\n\n# buildifier: disable=bzl-visibility\nload(\"@rules_rust//crate_universe/private:selects.bzl\", \"selects\")\n\npackage(default_visibility = [\"//visibility:public\"])\n\nrust_proc_macro(\n    name = \"derive_builder_macro\",\n    deps = [\n        \"@crates__derive_builder_core-0.20.2//:derive_builder_core\",\n        \"@crates__syn-2.0.91//:syn\",\n    ],\n    compile_data = glob(\n        allow_empty = True,\n        include = [\"**\"],\n        exclude = [\n            \"**/* *\",\n            \".tmp_git_root/**/*\",\n            \"BUILD\",\n            \"BUILD.bazel\",\n            \"WORKSPACE\",\n            \"WORKSPACE.bazel\",\n        ],\n    ),\n    crate_features = [\n        \"lib_has_std\",\n    ],\n    crate_root = \"src/lib.rs\",\n    edition = \"2018\",\n    rustc_flags = [\n        \"--cap-lints=allow\",\n    ],\n    srcs = glob(\n        allow_empty = True,\n        include = [\"**/*.rs\"],\n    ),\n    tags = [\n        \"cargo-bazel\",\n        \"crate-name=derive_builder_macro\",\n        \"manual\",\n        \"noclippy\",\n        \"norustfmt\",\n    ],\n    target_compatible_with = select({\n        \"@rules_rust//rust/platform:aarch64-apple-darwin\": [],\n        \"@rules_rust//rust/platform:aarch64-unknown-linux-gnu\": [],\n        \"@rules_rust//rust/platform:x86_64-unknown-linux-gnu\": [],\n        \"//conditions:default\": [\"@platforms//:incompatible\"],\n    }),\n    version = \"0.20.2\",\n)\n"
            }
          },
          "crates__either-1.13.0": {
            "repoRuleId": "@@bazel_tools//tools/build_defs/repo:http.bzl%http_archive",
            "attributes": {
              "patch_args": [],
              "patch_tool": "",
              "patches": [],
              "remote_patch_strip": 1,
              "sha256": "60b1af1c220855b6ceac025d3f6ecdd2b7c4894bfe9cd9bda4fbb4bc7c0d4cf0",
              "type": "tar.gz",
              "urls": [
                "https://static.crates.io/crates/either/1.13.0/download"
              ],
              "strip_prefix": "either-1.13.0",
              "build_file_content": "###############################################################################\n# @generated\n# DO NOT MODIFY: This file is auto-generated by a crate_universe tool. To \n# regenerate this file, run the following:\n#\n#     bazel mod show_repo 'zml'\n###############################################################################\n\nload(\"@rules_rust//rust:defs.bzl\", \"rust_library\")\n\n# buildifier: disable=bzl-visibility\nload(\"@rules_rust//crate_universe/private:selects.bzl\", \"selects\")\n\npackage(default_visibility = [\"//visibility:public\"])\n\nrust_library(\n    name = \"either\",\n    compile_data = glob(\n        allow_empty = True,\n        include = [\"**\"],\n        exclude = [\n            \"**/* *\",\n            \".tmp_git_root/**/*\",\n            \"BUILD\",\n            \"BUILD.bazel\",\n            \"WORKSPACE\",\n            \"WORKSPACE.bazel\",\n        ],\n    ),\n    crate_features = [\n        \"default\",\n        \"use_std\",\n    ],\n    crate_root = \"src/lib.rs\",\n    edition = \"2018\",\n    rustc_flags = [\n        \"--cap-lints=allow\",\n    ],\n    srcs = glob(\n        allow_empty = True,\n        include = [\"**/*.rs\"],\n    ),\n    tags = [\n        \"cargo-bazel\",\n        \"crate-name=either\",\n        \"manual\",\n        \"noclippy\",\n        \"norustfmt\",\n    ],\n    target_compatible_with = select({\n        \"@rules_rust//rust/platform:aarch64-apple-darwin\": [],\n        \"@rules_rust//rust/platform:aarch64-unknown-linux-gnu\": [],\n        \"@rules_rust//rust/platform:x86_64-unknown-linux-gnu\": [],\n        \"//conditions:default\": [\"@platforms//:incompatible\"],\n    }),\n    version = \"1.13.0\",\n)\n"
            }
          },
          "crates__esaxx-rs-0.1.10": {
            "repoRuleId": "@@bazel_tools//tools/build_defs/repo:http.bzl%http_archive",
            "attributes": {
              "patch_args": [],
              "patch_tool": "",
              "patches": [],
              "remote_patch_strip": 1,
              "sha256": "d817e038c30374a4bcb22f94d0a8a0e216958d4c3dcde369b1439fec4bdda6e6",
              "type": "tar.gz",
              "urls": [
                "https://static.crates.io/crates/esaxx-rs/0.1.10/download"
              ],
              "strip_prefix": "esaxx-rs-0.1.10",
              "build_file_content": "###############################################################################\n# @generated\n# DO NOT MODIFY: This file is auto-generated by a crate_universe tool. To \n# regenerate this file, run the following:\n#\n#     bazel mod show_repo 'zml'\n###############################################################################\n\nload(\"@rules_rust//cargo:defs.bzl\", \"cargo_build_script\")\n\nload(\"@rules_rust//rust:defs.bzl\", \"rust_library\")\n\n# buildifier: disable=bzl-visibility\nload(\"@rules_rust//crate_universe/private:selects.bzl\", \"selects\")\n\npackage(default_visibility = [\"//visibility:public\"])\n\nrust_library(\n    name = \"esaxx_rs\",\n    deps = [\n        \"@crates__esaxx-rs-0.1.10//:build_script_build\",\n    ],\n    compile_data = glob(\n        allow_empty = True,\n        include = [\"**\"],\n        exclude = [\n            \"**/* *\",\n            \".tmp_git_root/**/*\",\n            \"BUILD\",\n            \"BUILD.bazel\",\n            \"WORKSPACE\",\n            \"WORKSPACE.bazel\",\n        ],\n    ),\n    crate_root = \"src/lib.rs\",\n    edition = \"2018\",\n    rustc_flags = [\n        \"--cap-lints=allow\",\n    ],\n    srcs = glob(\n        allow_empty = True,\n        include = [\"**/*.rs\"],\n    ),\n    tags = [\n        \"cargo-bazel\",\n        \"crate-name=esaxx-rs\",\n        \"manual\",\n        \"noclippy\",\n        \"norustfmt\",\n    ],\n    target_compatible_with = select({\n        \"@rules_rust//rust/platform:aarch64-apple-darwin\": [],\n        \"@rules_rust//rust/platform:aarch64-unknown-linux-gnu\": [],\n        \"@rules_rust//rust/platform:x86_64-unknown-linux-gnu\": [],\n        \"//conditions:default\": [\"@platforms//:incompatible\"],\n    }),\n    version = \"0.1.10\",\n)\n\ncargo_build_script(\n    name = \"_bs\",\n    compile_data = glob(\n        allow_empty = True,\n        include = [\"**\"],\n        exclude = [\n            \"**/* *\",\n            \"**/*.rs\",\n            \".tmp_git_root/**/*\",\n            \"BUILD\",\n            \"BUILD.bazel\",\n            \"WORKSPACE\",\n            \"WORKSPACE.bazel\",\n        ],\n    ),\n    crate_name = \"build_script_build\",\n    crate_root = \"build.rs\",\n    data = glob(\n        allow_empty = True,\n        include = [\"**\"],\n        exclude = [\n            \"**/* *\",\n            \".tmp_git_root/**/*\",\n            \"BUILD\",\n            \"BUILD.bazel\",\n            \"WORKSPACE\",\n            \"WORKSPACE.bazel\",\n        ],\n    ),\n    edition = \"2018\",\n    pkg_name = \"esaxx-rs\",\n    rustc_flags = [\n        \"--cap-lints=allow\",\n    ],\n    srcs = glob(\n        allow_empty = True,\n        include = [\"**/*.rs\"],\n    ),\n    tags = [\n        \"cargo-bazel\",\n        \"crate-name=esaxx-rs\",\n        \"manual\",\n        \"noclippy\",\n        \"norustfmt\",\n    ],\n    version = \"0.1.10\",\n    visibility = [\"//visibility:private\"],\n)\n\nalias(\n    name = \"build_script_build\",\n    actual = \":_bs\",\n    tags = [\"manual\"],\n)\n"
            }
          },
          "crates__fancy-regex-0.13.0": {
            "repoRuleId": "@@bazel_tools//tools/build_defs/repo:http.bzl%http_archive",
            "attributes": {
              "patch_args": [],
              "patch_tool": "",
              "patches": [],
              "remote_patch_strip": 1,
              "sha256": "531e46835a22af56d1e3b66f04844bed63158bc094a628bec1d321d9b4c44bf2",
              "type": "tar.gz",
              "urls": [
                "https://static.crates.io/crates/fancy-regex/0.13.0/download"
              ],
              "strip_prefix": "fancy-regex-0.13.0",
              "build_file_content": "###############################################################################\n# @generated\n# DO NOT MODIFY: This file is auto-generated by a crate_universe tool. To \n# regenerate this file, run the following:\n#\n#     bazel mod show_repo 'zml'\n###############################################################################\n\nload(\"@rules_rust//rust:defs.bzl\", \"rust_library\")\n\n# buildifier: disable=bzl-visibility\nload(\"@rules_rust//crate_universe/private:selects.bzl\", \"selects\")\n\npackage(default_visibility = [\"//visibility:public\"])\n\nrust_library(\n    name = \"fancy_regex\",\n    deps = [\n        \"@crates__bit-set-0.5.3//:bit_set\",\n        \"@crates__regex-automata-0.4.9//:regex_automata\",\n        \"@crates__regex-syntax-0.8.5//:regex_syntax\",\n    ],\n    compile_data = glob(\n        allow_empty = True,\n        include = [\"**\"],\n        exclude = [\n            \"**/* *\",\n            \".tmp_git_root/**/*\",\n            \"BUILD\",\n            \"BUILD.bazel\",\n            \"WORKSPACE\",\n            \"WORKSPACE.bazel\",\n        ],\n    ),\n    crate_features = [\n        \"default\",\n        \"perf\",\n        \"std\",\n        \"unicode\",\n    ],\n    crate_root = \"src/lib.rs\",\n    edition = \"2018\",\n    rustc_flags = [\n        \"--cap-lints=allow\",\n    ],\n    srcs = glob(\n        allow_empty = True,\n        include = [\"**/*.rs\"],\n    ),\n    tags = [\n        \"cargo-bazel\",\n        \"crate-name=fancy-regex\",\n        \"manual\",\n        \"noclippy\",\n        \"norustfmt\",\n    ],\n    target_compatible_with = select({\n        \"@rules_rust//rust/platform:aarch64-apple-darwin\": [],\n        \"@rules_rust//rust/platform:aarch64-unknown-linux-gnu\": [],\n        \"@rules_rust//rust/platform:x86_64-unknown-linux-gnu\": [],\n        \"//conditions:default\": [\"@platforms//:incompatible\"],\n    }),\n    version = \"0.13.0\",\n)\n"
            }
          },
          "crates__fnv-1.0.7": {
            "repoRuleId": "@@bazel_tools//tools/build_defs/repo:http.bzl%http_archive",
            "attributes": {
              "patch_args": [],
              "patch_tool": "",
              "patches": [],
              "remote_patch_strip": 1,
              "sha256": "3f9eec918d3f24069decb9af1554cad7c880e2da24a9afd88aca000531ab82c1",
              "type": "tar.gz",
              "urls": [
                "https://static.crates.io/crates/fnv/1.0.7/download"
              ],
              "strip_prefix": "fnv-1.0.7",
              "build_file_content": "###############################################################################\n# @generated\n# DO NOT MODIFY: This file is auto-generated by a crate_universe tool. To \n# regenerate this file, run the following:\n#\n#     bazel mod show_repo 'zml'\n###############################################################################\n\nload(\"@rules_rust//rust:defs.bzl\", \"rust_library\")\n\n# buildifier: disable=bzl-visibility\nload(\"@rules_rust//crate_universe/private:selects.bzl\", \"selects\")\n\npackage(default_visibility = [\"//visibility:public\"])\n\nrust_library(\n    name = \"fnv\",\n    compile_data = glob(\n        allow_empty = True,\n        include = [\"**\"],\n        exclude = [\n            \"**/* *\",\n            \".tmp_git_root/**/*\",\n            \"BUILD\",\n            \"BUILD.bazel\",\n            \"WORKSPACE\",\n            \"WORKSPACE.bazel\",\n        ],\n    ),\n    crate_features = [\n        \"default\",\n        \"std\",\n    ],\n    crate_root = \"lib.rs\",\n    edition = \"2015\",\n    rustc_flags = [\n        \"--cap-lints=allow\",\n    ],\n    srcs = glob(\n        allow_empty = True,\n        include = [\"**/*.rs\"],\n    ),\n    tags = [\n        \"cargo-bazel\",\n        \"crate-name=fnv\",\n        \"manual\",\n        \"noclippy\",\n        \"norustfmt\",\n    ],\n    target_compatible_with = select({\n        \"@rules_rust//rust/platform:aarch64-apple-darwin\": [],\n        \"@rules_rust//rust/platform:aarch64-unknown-linux-gnu\": [],\n        \"@rules_rust//rust/platform:x86_64-unknown-linux-gnu\": [],\n        \"//conditions:default\": [\"@platforms//:incompatible\"],\n    }),\n    version = \"1.0.7\",\n)\n"
            }
          },
          "crates__getrandom-0.2.15": {
            "repoRuleId": "@@bazel_tools//tools/build_defs/repo:http.bzl%http_archive",
            "attributes": {
              "patch_args": [],
              "patch_tool": "",
              "patches": [],
              "remote_patch_strip": 1,
              "sha256": "c4567c8db10ae91089c99af84c68c38da3ec2f087c3f82960bcdbf3656b6f4d7",
              "type": "tar.gz",
              "urls": [
                "https://static.crates.io/crates/getrandom/0.2.15/download"
              ],
              "strip_prefix": "getrandom-0.2.15",
              "build_file_content": "###############################################################################\n# @generated\n# DO NOT MODIFY: This file is auto-generated by a crate_universe tool. To \n# regenerate this file, run the following:\n#\n#     bazel mod show_repo 'zml'\n###############################################################################\n\nload(\"@rules_rust//rust:defs.bzl\", \"rust_library\")\n\n# buildifier: disable=bzl-visibility\nload(\"@rules_rust//crate_universe/private:selects.bzl\", \"selects\")\n\npackage(default_visibility = [\"//visibility:public\"])\n\nrust_library(\n    name = \"getrandom\",\n    deps = [\n        \"@crates__cfg-if-1.0.0//:cfg_if\",\n    ] + select({\n        \"@rules_rust//rust/platform:aarch64-apple-darwin\": [\n            \"@crates__libc-0.2.169//:libc\",  # cfg(unix)\n        ],\n        \"@rules_rust//rust/platform:aarch64-unknown-linux-gnu\": [\n            \"@crates__libc-0.2.169//:libc\",  # cfg(unix)\n        ],\n        \"@rules_rust//rust/platform:x86_64-unknown-linux-gnu\": [\n            \"@crates__libc-0.2.169//:libc\",  # cfg(unix)\n        ],\n        \"//conditions:default\": [],\n    }),\n    compile_data = glob(\n        allow_empty = True,\n        include = [\"**\"],\n        exclude = [\n            \"**/* *\",\n            \".tmp_git_root/**/*\",\n            \"BUILD\",\n            \"BUILD.bazel\",\n            \"WORKSPACE\",\n            \"WORKSPACE.bazel\",\n        ],\n    ),\n    crate_features = [\n        \"js\",\n        \"js-sys\",\n        \"std\",\n        \"wasm-bindgen\",\n    ],\n    crate_root = \"src/lib.rs\",\n    edition = \"2018\",\n    rustc_flags = [\n        \"--cap-lints=allow\",\n    ],\n    srcs = glob(\n        allow_empty = True,\n        include = [\"**/*.rs\"],\n    ),\n    tags = [\n        \"cargo-bazel\",\n        \"crate-name=getrandom\",\n        \"manual\",\n        \"noclippy\",\n        \"norustfmt\",\n    ],\n    target_compatible_with = select({\n        \"@rules_rust//rust/platform:aarch64-apple-darwin\": [],\n        \"@rules_rust//rust/platform:aarch64-unknown-linux-gnu\": [],\n        \"@rules_rust//rust/platform:x86_64-unknown-linux-gnu\": [],\n        \"//conditions:default\": [\"@platforms//:incompatible\"],\n    }),\n    version = \"0.2.15\",\n)\n"
            }
          },
          "crates__ident_case-1.0.1": {
            "repoRuleId": "@@bazel_tools//tools/build_defs/repo:http.bzl%http_archive",
            "attributes": {
              "patch_args": [],
              "patch_tool": "",
              "patches": [],
              "remote_patch_strip": 1,
              "sha256": "b9e0384b61958566e926dc50660321d12159025e767c18e043daf26b70104c39",
              "type": "tar.gz",
              "urls": [
                "https://static.crates.io/crates/ident_case/1.0.1/download"
              ],
              "strip_prefix": "ident_case-1.0.1",
              "build_file_content": "###############################################################################\n# @generated\n# DO NOT MODIFY: This file is auto-generated by a crate_universe tool. To \n# regenerate this file, run the following:\n#\n#     bazel mod show_repo 'zml'\n###############################################################################\n\nload(\"@rules_rust//rust:defs.bzl\", \"rust_library\")\n\n# buildifier: disable=bzl-visibility\nload(\"@rules_rust//crate_universe/private:selects.bzl\", \"selects\")\n\npackage(default_visibility = [\"//visibility:public\"])\n\nrust_library(\n    name = \"ident_case\",\n    compile_data = glob(\n        allow_empty = True,\n        include = [\"**\"],\n        exclude = [\n            \"**/* *\",\n            \".tmp_git_root/**/*\",\n            \"BUILD\",\n            \"BUILD.bazel\",\n            \"WORKSPACE\",\n            \"WORKSPACE.bazel\",\n        ],\n    ),\n    crate_root = \"src/lib.rs\",\n    edition = \"2015\",\n    rustc_flags = [\n        \"--cap-lints=allow\",\n    ],\n    srcs = glob(\n        allow_empty = True,\n        include = [\"**/*.rs\"],\n    ),\n    tags = [\n        \"cargo-bazel\",\n        \"crate-name=ident_case\",\n        \"manual\",\n        \"noclippy\",\n        \"norustfmt\",\n    ],\n    target_compatible_with = select({\n        \"@rules_rust//rust/platform:aarch64-apple-darwin\": [],\n        \"@rules_rust//rust/platform:aarch64-unknown-linux-gnu\": [],\n        \"@rules_rust//rust/platform:x86_64-unknown-linux-gnu\": [],\n        \"//conditions:default\": [\"@platforms//:incompatible\"],\n    }),\n    version = \"1.0.1\",\n)\n"
            }
          },
          "crates__itertools-0.11.0": {
            "repoRuleId": "@@bazel_tools//tools/build_defs/repo:http.bzl%http_archive",
            "attributes": {
              "patch_args": [],
              "patch_tool": "",
              "patches": [],
              "remote_patch_strip": 1,
              "sha256": "b1c173a5686ce8bfa551b3563d0c2170bf24ca44da99c7ca4bfdab5418c3fe57",
              "type": "tar.gz",
              "urls": [
                "https://static.crates.io/crates/itertools/0.11.0/download"
              ],
              "strip_prefix": "itertools-0.11.0",
              "build_file_content": "###############################################################################\n# @generated\n# DO NOT MODIFY: This file is auto-generated by a crate_universe tool. To \n# regenerate this file, run the following:\n#\n#     bazel mod show_repo 'zml'\n###############################################################################\n\nload(\"@rules_rust//rust:defs.bzl\", \"rust_library\")\n\n# buildifier: disable=bzl-visibility\nload(\"@rules_rust//crate_universe/private:selects.bzl\", \"selects\")\n\npackage(default_visibility = [\"//visibility:public\"])\n\nrust_library(\n    name = \"itertools\",\n    deps = [\n        \"@crates__either-1.13.0//:either\",\n    ],\n    compile_data = glob(\n        allow_empty = True,\n        include = [\"**\"],\n        exclude = [\n            \"**/* *\",\n            \".tmp_git_root/**/*\",\n            \"BUILD\",\n            \"BUILD.bazel\",\n            \"WORKSPACE\",\n            \"WORKSPACE.bazel\",\n        ],\n    ),\n    crate_features = [\n        \"default\",\n        \"use_alloc\",\n        \"use_std\",\n    ],\n    crate_root = \"src/lib.rs\",\n    edition = \"2018\",\n    rustc_flags = [\n        \"--cap-lints=allow\",\n    ],\n    srcs = glob(\n        allow_empty = True,\n        include = [\"**/*.rs\"],\n    ),\n    tags = [\n        \"cargo-bazel\",\n        \"crate-name=itertools\",\n        \"manual\",\n        \"noclippy\",\n        \"norustfmt\",\n    ],\n    target_compatible_with = select({\n        \"@rules_rust//rust/platform:aarch64-apple-darwin\": [],\n        \"@rules_rust//rust/platform:aarch64-unknown-linux-gnu\": [],\n        \"@rules_rust//rust/platform:x86_64-unknown-linux-gnu\": [],\n        \"//conditions:default\": [\"@platforms//:incompatible\"],\n    }),\n    version = \"0.11.0\",\n)\n"
            }
          },
          "crates__itertools-0.12.1": {
            "repoRuleId": "@@bazel_tools//tools/build_defs/repo:http.bzl%http_archive",
            "attributes": {
              "patch_args": [],
              "patch_tool": "",
              "patches": [],
              "remote_patch_strip": 1,
              "sha256": "ba291022dbbd398a455acf126c1e341954079855bc60dfdda641363bd6922569",
              "type": "tar.gz",
              "urls": [
                "https://static.crates.io/crates/itertools/0.12.1/download"
              ],
              "strip_prefix": "itertools-0.12.1",
              "build_file_content": "###############################################################################\n# @generated\n# DO NOT MODIFY: This file is auto-generated by a crate_universe tool. To \n# regenerate this file, run the following:\n#\n#     bazel mod show_repo 'zml'\n###############################################################################\n\nload(\"@rules_rust//rust:defs.bzl\", \"rust_library\")\n\n# buildifier: disable=bzl-visibility\nload(\"@rules_rust//crate_universe/private:selects.bzl\", \"selects\")\n\npackage(default_visibility = [\"//visibility:public\"])\n\nrust_library(\n    name = \"itertools\",\n    deps = [\n        \"@crates__either-1.13.0//:either\",\n    ],\n    compile_data = glob(\n        allow_empty = True,\n        include = [\"**\"],\n        exclude = [\n            \"**/* *\",\n            \".tmp_git_root/**/*\",\n            \"BUILD\",\n            \"BUILD.bazel\",\n            \"WORKSPACE\",\n            \"WORKSPACE.bazel\",\n        ],\n    ),\n    crate_features = [\n        \"default\",\n        \"use_alloc\",\n        \"use_std\",\n    ],\n    crate_root = \"src/lib.rs\",\n    edition = \"2018\",\n    rustc_flags = [\n        \"--cap-lints=allow\",\n    ],\n    srcs = glob(\n        allow_empty = True,\n        include = [\"**/*.rs\"],\n    ),\n    tags = [\n        \"cargo-bazel\",\n        \"crate-name=itertools\",\n        \"manual\",\n        \"noclippy\",\n        \"norustfmt\",\n    ],\n    target_compatible_with = select({\n        \"@rules_rust//rust/platform:aarch64-apple-darwin\": [],\n        \"@rules_rust//rust/platform:aarch64-unknown-linux-gnu\": [],\n        \"@rules_rust//rust/platform:x86_64-unknown-linux-gnu\": [],\n        \"//conditions:default\": [\"@platforms//:incompatible\"],\n    }),\n    version = \"0.12.1\",\n)\n"
            }
          },
          "crates__itoa-1.0.14": {
            "repoRuleId": "@@bazel_tools//tools/build_defs/repo:http.bzl%http_archive",
            "attributes": {
              "patch_args": [],
              "patch_tool": "",
              "patches": [],
              "remote_patch_strip": 1,
              "sha256": "d75a2a4b1b190afb6f5425f10f6a8f959d2ea0b9c2b1d79553551850539e4674",
              "type": "tar.gz",
              "urls": [
                "https://static.crates.io/crates/itoa/1.0.14/download"
              ],
              "strip_prefix": "itoa-1.0.14",
              "build_file_content": "###############################################################################\n# @generated\n# DO NOT MODIFY: This file is auto-generated by a crate_universe tool. To \n# regenerate this file, run the following:\n#\n#     bazel mod show_repo 'zml'\n###############################################################################\n\nload(\"@rules_rust//rust:defs.bzl\", \"rust_library\")\n\n# buildifier: disable=bzl-visibility\nload(\"@rules_rust//crate_universe/private:selects.bzl\", \"selects\")\n\npackage(default_visibility = [\"//visibility:public\"])\n\nrust_library(\n    name = \"itoa\",\n    compile_data = glob(\n        allow_empty = True,\n        include = [\"**\"],\n        exclude = [\n            \"**/* *\",\n            \".tmp_git_root/**/*\",\n            \"BUILD\",\n            \"BUILD.bazel\",\n            \"WORKSPACE\",\n            \"WORKSPACE.bazel\",\n        ],\n    ),\n    crate_root = \"src/lib.rs\",\n    edition = \"2018\",\n    rustc_flags = [\n        \"--cap-lints=allow\",\n    ],\n    srcs = glob(\n        allow_empty = True,\n        include = [\"**/*.rs\"],\n    ),\n    tags = [\n        \"cargo-bazel\",\n        \"crate-name=itoa\",\n        \"manual\",\n        \"noclippy\",\n        \"norustfmt\",\n    ],\n    target_compatible_with = select({\n        \"@rules_rust//rust/platform:aarch64-apple-darwin\": [],\n        \"@rules_rust//rust/platform:aarch64-unknown-linux-gnu\": [],\n        \"@rules_rust//rust/platform:x86_64-unknown-linux-gnu\": [],\n        \"//conditions:default\": [\"@platforms//:incompatible\"],\n    }),\n    version = \"1.0.14\",\n)\n"
            }
          },
          "crates__js-sys-0.3.76": {
            "repoRuleId": "@@bazel_tools//tools/build_defs/repo:http.bzl%http_archive",
            "attributes": {
              "patch_args": [],
              "patch_tool": "",
              "patches": [],
              "remote_patch_strip": 1,
              "sha256": "6717b6b5b077764fb5966237269cb3c64edddde4b14ce42647430a78ced9e7b7",
              "type": "tar.gz",
              "urls": [
                "https://static.crates.io/crates/js-sys/0.3.76/download"
              ],
              "strip_prefix": "js-sys-0.3.76",
              "build_file_content": "###############################################################################\n# @generated\n# DO NOT MODIFY: This file is auto-generated by a crate_universe tool. To \n# regenerate this file, run the following:\n#\n#     bazel mod show_repo 'zml'\n###############################################################################\n\nload(\"@rules_rust//rust:defs.bzl\", \"rust_library\")\n\n# buildifier: disable=bzl-visibility\nload(\"@rules_rust//crate_universe/private:selects.bzl\", \"selects\")\n\npackage(default_visibility = [\"//visibility:public\"])\n\nrust_library(\n    name = \"js_sys\",\n    deps = [\n        \"@crates__once_cell-1.20.2//:once_cell\",\n        \"@crates__wasm-bindgen-0.2.99//:wasm_bindgen\",\n    ],\n    compile_data = glob(\n        allow_empty = True,\n        include = [\"**\"],\n        exclude = [\n            \"**/* *\",\n            \".tmp_git_root/**/*\",\n            \"BUILD\",\n            \"BUILD.bazel\",\n            \"WORKSPACE\",\n            \"WORKSPACE.bazel\",\n        ],\n    ),\n    crate_root = \"src/lib.rs\",\n    edition = \"2021\",\n    rustc_flags = [\n        \"--cap-lints=allow\",\n    ],\n    srcs = glob(\n        allow_empty = True,\n        include = [\"**/*.rs\"],\n    ),\n    tags = [\n        \"cargo-bazel\",\n        \"crate-name=js-sys\",\n        \"manual\",\n        \"noclippy\",\n        \"norustfmt\",\n    ],\n    target_compatible_with = select({\n        \"@rules_rust//rust/platform:aarch64-apple-darwin\": [],\n        \"@rules_rust//rust/platform:aarch64-unknown-linux-gnu\": [],\n        \"@rules_rust//rust/platform:x86_64-unknown-linux-gnu\": [],\n        \"//conditions:default\": [\"@platforms//:incompatible\"],\n    }),\n    version = \"0.3.76\",\n)\n"
            }
          },
          "crates__lazy_static-1.5.0": {
            "repoRuleId": "@@bazel_tools//tools/build_defs/repo:http.bzl%http_archive",
            "attributes": {
              "patch_args": [],
              "patch_tool": "",
              "patches": [],
              "remote_patch_strip": 1,
              "sha256": "bbd2bcb4c963f2ddae06a2efc7e9f3591312473c50c6685e1f298068316e66fe",
              "type": "tar.gz",
              "urls": [
                "https://static.crates.io/crates/lazy_static/1.5.0/download"
              ],
              "strip_prefix": "lazy_static-1.5.0",
              "build_file_content": "###############################################################################\n# @generated\n# DO NOT MODIFY: This file is auto-generated by a crate_universe tool. To \n# regenerate this file, run the following:\n#\n#     bazel mod show_repo 'zml'\n###############################################################################\n\nload(\"@rules_rust//rust:defs.bzl\", \"rust_library\")\n\n# buildifier: disable=bzl-visibility\nload(\"@rules_rust//crate_universe/private:selects.bzl\", \"selects\")\n\npackage(default_visibility = [\"//visibility:public\"])\n\nrust_library(\n    name = \"lazy_static\",\n    compile_data = glob(\n        allow_empty = True,\n        include = [\"**\"],\n        exclude = [\n            \"**/* *\",\n            \".tmp_git_root/**/*\",\n            \"BUILD\",\n            \"BUILD.bazel\",\n            \"WORKSPACE\",\n            \"WORKSPACE.bazel\",\n        ],\n    ),\n    crate_root = \"src/lib.rs\",\n    edition = \"2015\",\n    rustc_flags = [\n        \"--cap-lints=allow\",\n    ],\n    srcs = glob(\n        allow_empty = True,\n        include = [\"**/*.rs\"],\n    ),\n    tags = [\n        \"cargo-bazel\",\n        \"crate-name=lazy_static\",\n        \"manual\",\n        \"noclippy\",\n        \"norustfmt\",\n    ],\n    target_compatible_with = select({\n        \"@rules_rust//rust/platform:aarch64-apple-darwin\": [],\n        \"@rules_rust//rust/platform:aarch64-unknown-linux-gnu\": [],\n        \"@rules_rust//rust/platform:x86_64-unknown-linux-gnu\": [],\n        \"//conditions:default\": [\"@platforms//:incompatible\"],\n    }),\n    version = \"1.5.0\",\n)\n"
            }
          },
          "crates__libc-0.2.169": {
            "repoRuleId": "@@bazel_tools//tools/build_defs/repo:http.bzl%http_archive",
            "attributes": {
              "patch_args": [],
              "patch_tool": "",
              "patches": [],
              "remote_patch_strip": 1,
              "sha256": "b5aba8db14291edd000dfcc4d620c7ebfb122c613afb886ca8803fa4e128a20a",
              "type": "tar.gz",
              "urls": [
                "https://static.crates.io/crates/libc/0.2.169/download"
              ],
              "strip_prefix": "libc-0.2.169",
              "build_file_content": "###############################################################################\n# @generated\n# DO NOT MODIFY: This file is auto-generated by a crate_universe tool. To \n# regenerate this file, run the following:\n#\n#     bazel mod show_repo 'zml'\n###############################################################################\n\nload(\"@rules_rust//cargo:defs.bzl\", \"cargo_build_script\")\n\nload(\"@rules_rust//rust:defs.bzl\", \"rust_library\")\n\n# buildifier: disable=bzl-visibility\nload(\"@rules_rust//crate_universe/private:selects.bzl\", \"selects\")\n\npackage(default_visibility = [\"//visibility:public\"])\n\nrust_library(\n    name = \"libc\",\n    deps = [\n        \"@crates__libc-0.2.169//:build_script_build\",\n    ],\n    compile_data = glob(\n        allow_empty = True,\n        include = [\"**\"],\n        exclude = [\n            \"**/* *\",\n            \".tmp_git_root/**/*\",\n            \"BUILD\",\n            \"BUILD.bazel\",\n            \"WORKSPACE\",\n            \"WORKSPACE.bazel\",\n        ],\n    ),\n    crate_root = \"src/lib.rs\",\n    edition = \"2021\",\n    rustc_flags = [\n        \"--cap-lints=allow\",\n    ],\n    srcs = glob(\n        allow_empty = True,\n        include = [\"**/*.rs\"],\n    ),\n    tags = [\n        \"cargo-bazel\",\n        \"crate-name=libc\",\n        \"manual\",\n        \"noclippy\",\n        \"norustfmt\",\n    ],\n    target_compatible_with = select({\n        \"@rules_rust//rust/platform:aarch64-apple-darwin\": [],\n        \"@rules_rust//rust/platform:aarch64-unknown-linux-gnu\": [],\n        \"@rules_rust//rust/platform:x86_64-unknown-linux-gnu\": [],\n        \"//conditions:default\": [\"@platforms//:incompatible\"],\n    }),\n    version = \"0.2.169\",\n)\n\ncargo_build_script(\n    name = \"_bs\",\n    compile_data = glob(\n        allow_empty = True,\n        include = [\"**\"],\n        exclude = [\n            \"**/* *\",\n            \"**/*.rs\",\n            \".tmp_git_root/**/*\",\n            \"BUILD\",\n            \"BUILD.bazel\",\n            \"WORKSPACE\",\n            \"WORKSPACE.bazel\",\n        ],\n    ),\n    crate_name = \"build_script_build\",\n    crate_root = \"build.rs\",\n    data = glob(\n        allow_empty = True,\n        include = [\"**\"],\n        exclude = [\n            \"**/* *\",\n            \".tmp_git_root/**/*\",\n            \"BUILD\",\n            \"BUILD.bazel\",\n            \"WORKSPACE\",\n            \"WORKSPACE.bazel\",\n        ],\n    ),\n    edition = \"2021\",\n    pkg_name = \"libc\",\n    rustc_flags = [\n        \"--cap-lints=allow\",\n    ],\n    srcs = glob(\n        allow_empty = True,\n        include = [\"**/*.rs\"],\n    ),\n    tags = [\n        \"cargo-bazel\",\n        \"crate-name=libc\",\n        \"manual\",\n        \"noclippy\",\n        \"norustfmt\",\n    ],\n    version = \"0.2.169\",\n    visibility = [\"//visibility:private\"],\n)\n\nalias(\n    name = \"build_script_build\",\n    actual = \":_bs\",\n    tags = [\"manual\"],\n)\n"
            }
          },
          "crates__log-0.4.22": {
            "repoRuleId": "@@bazel_tools//tools/build_defs/repo:http.bzl%http_archive",
            "attributes": {
              "patch_args": [],
              "patch_tool": "",
              "patches": [],
              "remote_patch_strip": 1,
              "sha256": "a7a70ba024b9dc04c27ea2f0c0548feb474ec5c54bba33a7f72f873a39d07b24",
              "type": "tar.gz",
              "urls": [
                "https://static.crates.io/crates/log/0.4.22/download"
              ],
              "strip_prefix": "log-0.4.22",
              "build_file_content": "###############################################################################\n# @generated\n# DO NOT MODIFY: This file is auto-generated by a crate_universe tool. To \n# regenerate this file, run the following:\n#\n#     bazel mod show_repo 'zml'\n###############################################################################\n\nload(\"@rules_rust//rust:defs.bzl\", \"rust_library\")\n\n# buildifier: disable=bzl-visibility\nload(\"@rules_rust//crate_universe/private:selects.bzl\", \"selects\")\n\npackage(default_visibility = [\"//visibility:public\"])\n\nrust_library(\n    name = \"log\",\n    compile_data = glob(\n        allow_empty = True,\n        include = [\"**\"],\n        exclude = [\n            \"**/* *\",\n            \".tmp_git_root/**/*\",\n            \"BUILD\",\n            \"BUILD.bazel\",\n            \"WORKSPACE\",\n            \"WORKSPACE.bazel\",\n        ],\n    ),\n    crate_root = \"src/lib.rs\",\n    edition = \"2021\",\n    rustc_flags = [\n        \"--cap-lints=allow\",\n    ],\n    srcs = glob(\n        allow_empty = True,\n        include = [\"**/*.rs\"],\n    ),\n    tags = [\n        \"cargo-bazel\",\n        \"crate-name=log\",\n        \"manual\",\n        \"noclippy\",\n        \"norustfmt\",\n    ],\n    target_compatible_with = select({\n        \"@rules_rust//rust/platform:aarch64-apple-darwin\": [],\n        \"@rules_rust//rust/platform:aarch64-unknown-linux-gnu\": [],\n        \"@rules_rust//rust/platform:x86_64-unknown-linux-gnu\": [],\n        \"//conditions:default\": [\"@platforms//:incompatible\"],\n    }),\n    version = \"0.4.22\",\n)\n"
            }
          },
          "crates__macro_rules_attribute-0.2.0": {
            "repoRuleId": "@@bazel_tools//tools/build_defs/repo:http.bzl%http_archive",
            "attributes": {
              "patch_args": [],
              "patch_tool": "",
              "patches": [],
              "remote_patch_strip": 1,
              "sha256": "8a82271f7bc033d84bbca59a3ce3e4159938cb08a9c3aebbe54d215131518a13",
              "type": "tar.gz",
              "urls": [
                "https://static.crates.io/crates/macro_rules_attribute/0.2.0/download"
              ],
              "strip_prefix": "macro_rules_attribute-0.2.0",
              "build_file_content": "###############################################################################\n# @generated\n# DO NOT MODIFY: This file is auto-generated by a crate_universe tool. To \n# regenerate this file, run the following:\n#\n#     bazel mod show_repo 'zml'\n###############################################################################\n\nload(\"@rules_rust//rust:defs.bzl\", \"rust_library\")\n\n# buildifier: disable=bzl-visibility\nload(\"@rules_rust//crate_universe/private:selects.bzl\", \"selects\")\n\npackage(default_visibility = [\"//visibility:public\"])\n\nrust_library(\n    name = \"macro_rules_attribute\",\n    proc_macro_deps = [\n        \"@crates__macro_rules_attribute-proc_macro-0.2.0//:macro_rules_attribute_proc_macro\",\n        \"@crates__paste-1.0.15//:paste\",\n    ],\n    compile_data = glob(\n        allow_empty = True,\n        include = [\"**\"],\n        exclude = [\n            \"**/* *\",\n            \".tmp_git_root/**/*\",\n            \"BUILD\",\n            \"BUILD.bazel\",\n            \"WORKSPACE\",\n            \"WORKSPACE.bazel\",\n        ],\n    ),\n    crate_features = [\n        \"default\",\n    ],\n    crate_root = \"src/lib.rs\",\n    edition = \"2018\",\n    rustc_flags = [\n        \"--cap-lints=allow\",\n    ],\n    srcs = glob(\n        allow_empty = True,\n        include = [\"**/*.rs\"],\n    ),\n    tags = [\n        \"cargo-bazel\",\n        \"crate-name=macro_rules_attribute\",\n        \"manual\",\n        \"noclippy\",\n        \"norustfmt\",\n    ],\n    target_compatible_with = select({\n        \"@rules_rust//rust/platform:aarch64-apple-darwin\": [],\n        \"@rules_rust//rust/platform:aarch64-unknown-linux-gnu\": [],\n        \"@rules_rust//rust/platform:x86_64-unknown-linux-gnu\": [],\n        \"//conditions:default\": [\"@platforms//:incompatible\"],\n    }),\n    version = \"0.2.0\",\n)\n"
            }
          },
          "crates__macro_rules_attribute-proc_macro-0.2.0": {
            "repoRuleId": "@@bazel_tools//tools/build_defs/repo:http.bzl%http_archive",
            "attributes": {
              "patch_args": [],
              "patch_tool": "",
              "patches": [],
              "remote_patch_strip": 1,
              "sha256": "b8dd856d451cc0da70e2ef2ce95a18e39a93b7558bedf10201ad28503f918568",
              "type": "tar.gz",
              "urls": [
                "https://static.crates.io/crates/macro_rules_attribute-proc_macro/0.2.0/download"
              ],
              "strip_prefix": "macro_rules_attribute-proc_macro-0.2.0",
              "build_file_content": "###############################################################################\n# @generated\n# DO NOT MODIFY: This file is auto-generated by a crate_universe tool. To \n# regenerate this file, run the following:\n#\n#     bazel mod show_repo 'zml'\n###############################################################################\n\nload(\"@rules_rust//rust:defs.bzl\", \"rust_proc_macro\")\n\n# buildifier: disable=bzl-visibility\nload(\"@rules_rust//crate_universe/private:selects.bzl\", \"selects\")\n\npackage(default_visibility = [\"//visibility:public\"])\n\nrust_proc_macro(\n    name = \"macro_rules_attribute_proc_macro\",\n    compile_data = glob(\n        allow_empty = True,\n        include = [\"**\"],\n        exclude = [\n            \"**/* *\",\n            \".tmp_git_root/**/*\",\n            \"BUILD\",\n            \"BUILD.bazel\",\n            \"WORKSPACE\",\n            \"WORKSPACE.bazel\",\n        ],\n    ),\n    crate_root = \"mod.rs\",\n    edition = \"2018\",\n    rustc_flags = [\n        \"--cap-lints=allow\",\n    ],\n    srcs = glob(\n        allow_empty = True,\n        include = [\"**/*.rs\"],\n    ),\n    tags = [\n        \"cargo-bazel\",\n        \"crate-name=macro_rules_attribute-proc_macro\",\n        \"manual\",\n        \"noclippy\",\n        \"norustfmt\",\n    ],\n    target_compatible_with = select({\n        \"@rules_rust//rust/platform:aarch64-apple-darwin\": [],\n        \"@rules_rust//rust/platform:aarch64-unknown-linux-gnu\": [],\n        \"@rules_rust//rust/platform:x86_64-unknown-linux-gnu\": [],\n        \"//conditions:default\": [\"@platforms//:incompatible\"],\n    }),\n    version = \"0.2.0\",\n)\n"
            }
          },
          "crates__memchr-2.7.4": {
            "repoRuleId": "@@bazel_tools//tools/build_defs/repo:http.bzl%http_archive",
            "attributes": {
              "patch_args": [],
              "patch_tool": "",
              "patches": [],
              "remote_patch_strip": 1,
              "sha256": "78ca9ab1a0babb1e7d5695e3530886289c18cf2f87ec19a575a0abdce112e3a3",
              "type": "tar.gz",
              "urls": [
                "https://static.crates.io/crates/memchr/2.7.4/download"
              ],
              "strip_prefix": "memchr-2.7.4",
              "build_file_content": "###############################################################################\n# @generated\n# DO NOT MODIFY: This file is auto-generated by a crate_universe tool. To \n# regenerate this file, run the following:\n#\n#     bazel mod show_repo 'zml'\n###############################################################################\n\nload(\"@rules_rust//rust:defs.bzl\", \"rust_library\")\n\n# buildifier: disable=bzl-visibility\nload(\"@rules_rust//crate_universe/private:selects.bzl\", \"selects\")\n\npackage(default_visibility = [\"//visibility:public\"])\n\nrust_library(\n    name = \"memchr\",\n    compile_data = glob(\n        allow_empty = True,\n        include = [\"**\"],\n        exclude = [\n            \"**/* *\",\n            \".tmp_git_root/**/*\",\n            \"BUILD\",\n            \"BUILD.bazel\",\n            \"WORKSPACE\",\n            \"WORKSPACE.bazel\",\n        ],\n    ),\n    crate_features = [\n        \"alloc\",\n        \"std\",\n    ],\n    crate_root = \"src/lib.rs\",\n    edition = \"2021\",\n    rustc_flags = [\n        \"--cap-lints=allow\",\n    ],\n    srcs = glob(\n        allow_empty = True,\n        include = [\"**/*.rs\"],\n    ),\n    tags = [\n        \"cargo-bazel\",\n        \"crate-name=memchr\",\n        \"manual\",\n        \"noclippy\",\n        \"norustfmt\",\n    ],\n    target_compatible_with = select({\n        \"@rules_rust//rust/platform:aarch64-apple-darwin\": [],\n        \"@rules_rust//rust/platform:aarch64-unknown-linux-gnu\": [],\n        \"@rules_rust//rust/platform:x86_64-unknown-linux-gnu\": [],\n        \"//conditions:default\": [\"@platforms//:incompatible\"],\n    }),\n    version = \"2.7.4\",\n)\n"
            }
          },
          "crates__minimal-lexical-0.2.1": {
            "repoRuleId": "@@bazel_tools//tools/build_defs/repo:http.bzl%http_archive",
            "attributes": {
              "patch_args": [],
              "patch_tool": "",
              "patches": [],
              "remote_patch_strip": 1,
              "sha256": "68354c5c6bd36d73ff3feceb05efa59b6acb7626617f4962be322a825e61f79a",
              "type": "tar.gz",
              "urls": [
                "https://static.crates.io/crates/minimal-lexical/0.2.1/download"
              ],
              "strip_prefix": "minimal-lexical-0.2.1",
              "build_file_content": "###############################################################################\n# @generated\n# DO NOT MODIFY: This file is auto-generated by a crate_universe tool. To \n# regenerate this file, run the following:\n#\n#     bazel mod show_repo 'zml'\n###############################################################################\n\nload(\"@rules_rust//rust:defs.bzl\", \"rust_library\")\n\n# buildifier: disable=bzl-visibility\nload(\"@rules_rust//crate_universe/private:selects.bzl\", \"selects\")\n\npackage(default_visibility = [\"//visibility:public\"])\n\nrust_library(\n    name = \"minimal_lexical\",\n    compile_data = glob(\n        allow_empty = True,\n        include = [\"**\"],\n        exclude = [\n            \"**/* *\",\n            \".tmp_git_root/**/*\",\n            \"BUILD\",\n            \"BUILD.bazel\",\n            \"WORKSPACE\",\n            \"WORKSPACE.bazel\",\n        ],\n    ),\n    crate_features = [\n        \"std\",\n    ],\n    crate_root = \"src/lib.rs\",\n    edition = \"2018\",\n    rustc_flags = [\n        \"--cap-lints=allow\",\n    ],\n    srcs = glob(\n        allow_empty = True,\n        include = [\"**/*.rs\"],\n    ),\n    tags = [\n        \"cargo-bazel\",\n        \"crate-name=minimal-lexical\",\n        \"manual\",\n        \"noclippy\",\n        \"norustfmt\",\n    ],\n    target_compatible_with = select({\n        \"@rules_rust//rust/platform:aarch64-apple-darwin\": [],\n        \"@rules_rust//rust/platform:aarch64-unknown-linux-gnu\": [],\n        \"@rules_rust//rust/platform:x86_64-unknown-linux-gnu\": [],\n        \"//conditions:default\": [\"@platforms//:incompatible\"],\n    }),\n    version = \"0.2.1\",\n)\n"
            }
          },
          "crates__monostate-0.1.13": {
            "repoRuleId": "@@bazel_tools//tools/build_defs/repo:http.bzl%http_archive",
            "attributes": {
              "patch_args": [],
              "patch_tool": "",
              "patches": [],
              "remote_patch_strip": 1,
              "sha256": "0d208407d7552cd041d8cdb69a1bc3303e029c598738177a3d87082004dc0e1e",
              "type": "tar.gz",
              "urls": [
                "https://static.crates.io/crates/monostate/0.1.13/download"
              ],
              "strip_prefix": "monostate-0.1.13",
              "build_file_content": "###############################################################################\n# @generated\n# DO NOT MODIFY: This file is auto-generated by a crate_universe tool. To \n# regenerate this file, run the following:\n#\n#     bazel mod show_repo 'zml'\n###############################################################################\n\nload(\"@rules_rust//rust:defs.bzl\", \"rust_library\")\n\n# buildifier: disable=bzl-visibility\nload(\"@rules_rust//crate_universe/private:selects.bzl\", \"selects\")\n\npackage(default_visibility = [\"//visibility:public\"])\n\nrust_library(\n    name = \"monostate\",\n    deps = [\n        \"@crates__serde-1.0.216//:serde\",\n    ],\n    proc_macro_deps = [\n        \"@crates__monostate-impl-0.1.13//:monostate_impl\",\n    ],\n    compile_data = glob(\n        allow_empty = True,\n        include = [\"**\"],\n        exclude = [\n            \"**/* *\",\n            \".tmp_git_root/**/*\",\n            \"BUILD\",\n            \"BUILD.bazel\",\n            \"WORKSPACE\",\n            \"WORKSPACE.bazel\",\n        ],\n    ),\n    crate_root = \"src/lib.rs\",\n    edition = \"2021\",\n    rustc_flags = [\n        \"--cap-lints=allow\",\n    ],\n    srcs = glob(\n        allow_empty = True,\n        include = [\"**/*.rs\"],\n    ),\n    tags = [\n        \"cargo-bazel\",\n        \"crate-name=monostate\",\n        \"manual\",\n        \"noclippy\",\n        \"norustfmt\",\n    ],\n    target_compatible_with = select({\n        \"@rules_rust//rust/platform:aarch64-apple-darwin\": [],\n        \"@rules_rust//rust/platform:aarch64-unknown-linux-gnu\": [],\n        \"@rules_rust//rust/platform:x86_64-unknown-linux-gnu\": [],\n        \"//conditions:default\": [\"@platforms//:incompatible\"],\n    }),\n    version = \"0.1.13\",\n)\n"
            }
          },
          "crates__monostate-impl-0.1.13": {
            "repoRuleId": "@@bazel_tools//tools/build_defs/repo:http.bzl%http_archive",
            "attributes": {
              "patch_args": [],
              "patch_tool": "",
              "patches": [],
              "remote_patch_strip": 1,
              "sha256": "a7ce64b975ed4f123575d11afd9491f2e37bbd5813fbfbc0f09ae1fbddea74e0",
              "type": "tar.gz",
              "urls": [
                "https://static.crates.io/crates/monostate-impl/0.1.13/download"
              ],
              "strip_prefix": "monostate-impl-0.1.13",
              "build_file_content": "###############################################################################\n# @generated\n# DO NOT MODIFY: This file is auto-generated by a crate_universe tool. To \n# regenerate this file, run the following:\n#\n#     bazel mod show_repo 'zml'\n###############################################################################\n\nload(\"@rules_rust//rust:defs.bzl\", \"rust_proc_macro\")\n\n# buildifier: disable=bzl-visibility\nload(\"@rules_rust//crate_universe/private:selects.bzl\", \"selects\")\n\npackage(default_visibility = [\"//visibility:public\"])\n\nrust_proc_macro(\n    name = \"monostate_impl\",\n    deps = [\n        \"@crates__proc-macro2-1.0.92//:proc_macro2\",\n        \"@crates__quote-1.0.37//:quote\",\n        \"@crates__syn-2.0.91//:syn\",\n    ],\n    compile_data = glob(\n        allow_empty = True,\n        include = [\"**\"],\n        exclude = [\n            \"**/* *\",\n            \".tmp_git_root/**/*\",\n            \"BUILD\",\n            \"BUILD.bazel\",\n            \"WORKSPACE\",\n            \"WORKSPACE.bazel\",\n        ],\n    ),\n    crate_root = \"src/lib.rs\",\n    edition = \"2021\",\n    rustc_flags = [\n        \"--cap-lints=allow\",\n    ],\n    srcs = glob(\n        allow_empty = True,\n        include = [\"**/*.rs\"],\n    ),\n    tags = [\n        \"cargo-bazel\",\n        \"crate-name=monostate-impl\",\n        \"manual\",\n        \"noclippy\",\n        \"norustfmt\",\n    ],\n    target_compatible_with = select({\n        \"@rules_rust//rust/platform:aarch64-apple-darwin\": [],\n        \"@rules_rust//rust/platform:aarch64-unknown-linux-gnu\": [],\n        \"@rules_rust//rust/platform:x86_64-unknown-linux-gnu\": [],\n        \"//conditions:default\": [\"@platforms//:incompatible\"],\n    }),\n    version = \"0.1.13\",\n)\n"
            }
          },
          "crates__nom-7.1.3": {
            "repoRuleId": "@@bazel_tools//tools/build_defs/repo:http.bzl%http_archive",
            "attributes": {
              "patch_args": [],
              "patch_tool": "",
              "patches": [],
              "remote_patch_strip": 1,
              "sha256": "d273983c5a657a70a3e8f2a01329822f3b8c8172b73826411a55751e404a0a4a",
              "type": "tar.gz",
              "urls": [
                "https://static.crates.io/crates/nom/7.1.3/download"
              ],
              "strip_prefix": "nom-7.1.3",
              "build_file_content": "###############################################################################\n# @generated\n# DO NOT MODIFY: This file is auto-generated by a crate_universe tool. To \n# regenerate this file, run the following:\n#\n#     bazel mod show_repo 'zml'\n###############################################################################\n\nload(\"@rules_rust//rust:defs.bzl\", \"rust_library\")\n\n# buildifier: disable=bzl-visibility\nload(\"@rules_rust//crate_universe/private:selects.bzl\", \"selects\")\n\npackage(default_visibility = [\"//visibility:public\"])\n\nrust_library(\n    name = \"nom\",\n    deps = [\n        \"@crates__memchr-2.7.4//:memchr\",\n        \"@crates__minimal-lexical-0.2.1//:minimal_lexical\",\n    ],\n    compile_data = glob(\n        allow_empty = True,\n        include = [\"**\"],\n        exclude = [\n            \"**/* *\",\n            \".tmp_git_root/**/*\",\n            \"BUILD\",\n            \"BUILD.bazel\",\n            \"WORKSPACE\",\n            \"WORKSPACE.bazel\",\n        ],\n    ),\n    crate_features = [\n        \"alloc\",\n        \"default\",\n        \"std\",\n    ],\n    crate_root = \"src/lib.rs\",\n    edition = \"2018\",\n    rustc_flags = [\n        \"--cap-lints=allow\",\n    ],\n    srcs = glob(\n        allow_empty = True,\n        include = [\"**/*.rs\"],\n    ),\n    tags = [\n        \"cargo-bazel\",\n        \"crate-name=nom\",\n        \"manual\",\n        \"noclippy\",\n        \"norustfmt\",\n    ],\n    target_compatible_with = select({\n        \"@rules_rust//rust/platform:aarch64-apple-darwin\": [],\n        \"@rules_rust//rust/platform:aarch64-unknown-linux-gnu\": [],\n        \"@rules_rust//rust/platform:x86_64-unknown-linux-gnu\": [],\n        \"//conditions:default\": [\"@platforms//:incompatible\"],\n    }),\n    version = \"7.1.3\",\n)\n"
            }
          },
          "crates__once_cell-1.20.2": {
            "repoRuleId": "@@bazel_tools//tools/build_defs/repo:http.bzl%http_archive",
            "attributes": {
              "patch_args": [],
              "patch_tool": "",
              "patches": [],
              "remote_patch_strip": 1,
              "sha256": "1261fe7e33c73b354eab43b1273a57c8f967d0391e80353e51f764ac02cf6775",
              "type": "tar.gz",
              "urls": [
                "https://static.crates.io/crates/once_cell/1.20.2/download"
              ],
              "strip_prefix": "once_cell-1.20.2",
              "build_file_content": "###############################################################################\n# @generated\n# DO NOT MODIFY: This file is auto-generated by a crate_universe tool. To \n# regenerate this file, run the following:\n#\n#     bazel mod show_repo 'zml'\n###############################################################################\n\nload(\"@rules_rust//rust:defs.bzl\", \"rust_library\")\n\n# buildifier: disable=bzl-visibility\nload(\"@rules_rust//crate_universe/private:selects.bzl\", \"selects\")\n\npackage(default_visibility = [\"//visibility:public\"])\n\nrust_library(\n    name = \"once_cell\",\n    compile_data = glob(\n        allow_empty = True,\n        include = [\"**\"],\n        exclude = [\n            \"**/* *\",\n            \".tmp_git_root/**/*\",\n            \"BUILD\",\n            \"BUILD.bazel\",\n            \"WORKSPACE\",\n            \"WORKSPACE.bazel\",\n        ],\n    ),\n    crate_root = \"src/lib.rs\",\n    edition = \"2021\",\n    rustc_flags = [\n        \"--cap-lints=allow\",\n    ],\n    srcs = glob(\n        allow_empty = True,\n        include = [\"**/*.rs\"],\n    ),\n    tags = [\n        \"cargo-bazel\",\n        \"crate-name=once_cell\",\n        \"manual\",\n        \"noclippy\",\n        \"norustfmt\",\n    ],\n    target_compatible_with = select({\n        \"@rules_rust//rust/platform:aarch64-apple-darwin\": [],\n        \"@rules_rust//rust/platform:aarch64-unknown-linux-gnu\": [],\n        \"@rules_rust//rust/platform:x86_64-unknown-linux-gnu\": [],\n        \"//conditions:default\": [\"@platforms//:incompatible\"],\n    }),\n    version = \"1.20.2\",\n)\n"
            }
          },
          "crates__paste-1.0.15": {
            "repoRuleId": "@@bazel_tools//tools/build_defs/repo:http.bzl%http_archive",
            "attributes": {
              "patch_args": [],
              "patch_tool": "",
              "patches": [],
              "remote_patch_strip": 1,
              "sha256": "57c0d7b74b563b49d38dae00a0c37d4d6de9b432382b2892f0574ddcae73fd0a",
              "type": "tar.gz",
              "urls": [
                "https://static.crates.io/crates/paste/1.0.15/download"
              ],
              "strip_prefix": "paste-1.0.15",
              "build_file_content": "###############################################################################\n# @generated\n# DO NOT MODIFY: This file is auto-generated by a crate_universe tool. To \n# regenerate this file, run the following:\n#\n#     bazel mod show_repo 'zml'\n###############################################################################\n\nload(\"@rules_rust//cargo:defs.bzl\", \"cargo_build_script\")\n\nload(\"@rules_rust//rust:defs.bzl\", \"rust_proc_macro\")\n\n# buildifier: disable=bzl-visibility\nload(\"@rules_rust//crate_universe/private:selects.bzl\", \"selects\")\n\npackage(default_visibility = [\"//visibility:public\"])\n\nrust_proc_macro(\n    name = \"paste\",\n    deps = [\n        \"@crates__paste-1.0.15//:build_script_build\",\n    ],\n    compile_data = glob(\n        allow_empty = True,\n        include = [\"**\"],\n        exclude = [\n            \"**/* *\",\n            \".tmp_git_root/**/*\",\n            \"BUILD\",\n            \"BUILD.bazel\",\n            \"WORKSPACE\",\n            \"WORKSPACE.bazel\",\n        ],\n    ),\n    crate_root = \"src/lib.rs\",\n    edition = \"2018\",\n    rustc_flags = [\n        \"--cap-lints=allow\",\n    ],\n    srcs = glob(\n        allow_empty = True,\n        include = [\"**/*.rs\"],\n    ),\n    tags = [\n        \"cargo-bazel\",\n        \"crate-name=paste\",\n        \"manual\",\n        \"noclippy\",\n        \"norustfmt\",\n    ],\n    target_compatible_with = select({\n        \"@rules_rust//rust/platform:aarch64-apple-darwin\": [],\n        \"@rules_rust//rust/platform:aarch64-unknown-linux-gnu\": [],\n        \"@rules_rust//rust/platform:x86_64-unknown-linux-gnu\": [],\n        \"//conditions:default\": [\"@platforms//:incompatible\"],\n    }),\n    version = \"1.0.15\",\n)\n\ncargo_build_script(\n    name = \"_bs\",\n    compile_data = glob(\n        allow_empty = True,\n        include = [\"**\"],\n        exclude = [\n            \"**/* *\",\n            \"**/*.rs\",\n            \".tmp_git_root/**/*\",\n            \"BUILD\",\n            \"BUILD.bazel\",\n            \"WORKSPACE\",\n            \"WORKSPACE.bazel\",\n        ],\n    ),\n    crate_name = \"build_script_build\",\n    crate_root = \"build.rs\",\n    data = glob(\n        allow_empty = True,\n        include = [\"**\"],\n        exclude = [\n            \"**/* *\",\n            \".tmp_git_root/**/*\",\n            \"BUILD\",\n            \"BUILD.bazel\",\n            \"WORKSPACE\",\n            \"WORKSPACE.bazel\",\n        ],\n    ),\n    edition = \"2018\",\n    pkg_name = \"paste\",\n    rustc_flags = [\n        \"--cap-lints=allow\",\n    ],\n    srcs = glob(\n        allow_empty = True,\n        include = [\"**/*.rs\"],\n    ),\n    tags = [\n        \"cargo-bazel\",\n        \"crate-name=paste\",\n        \"manual\",\n        \"noclippy\",\n        \"norustfmt\",\n    ],\n    version = \"1.0.15\",\n    visibility = [\"//visibility:private\"],\n)\n\nalias(\n    name = \"build_script_build\",\n    actual = \":_bs\",\n    tags = [\"manual\"],\n)\n"
            }
          },
          "crates__ppv-lite86-0.2.20": {
            "repoRuleId": "@@bazel_tools//tools/build_defs/repo:http.bzl%http_archive",
            "attributes": {
              "patch_args": [],
              "patch_tool": "",
              "patches": [],
              "remote_patch_strip": 1,
              "sha256": "77957b295656769bb8ad2b6a6b09d897d94f05c41b069aede1fcdaa675eaea04",
              "type": "tar.gz",
              "urls": [
                "https://static.crates.io/crates/ppv-lite86/0.2.20/download"
              ],
              "strip_prefix": "ppv-lite86-0.2.20",
              "build_file_content": "###############################################################################\n# @generated\n# DO NOT MODIFY: This file is auto-generated by a crate_universe tool. To \n# regenerate this file, run the following:\n#\n#     bazel mod show_repo 'zml'\n###############################################################################\n\nload(\"@rules_rust//rust:defs.bzl\", \"rust_library\")\n\n# buildifier: disable=bzl-visibility\nload(\"@rules_rust//crate_universe/private:selects.bzl\", \"selects\")\n\npackage(default_visibility = [\"//visibility:public\"])\n\nrust_library(\n    name = \"ppv_lite86\",\n    deps = [\n        \"@crates__zerocopy-0.7.35//:zerocopy\",\n    ],\n    compile_data = glob(\n        allow_empty = True,\n        include = [\"**\"],\n        exclude = [\n            \"**/* *\",\n            \".tmp_git_root/**/*\",\n            \"BUILD\",\n            \"BUILD.bazel\",\n            \"WORKSPACE\",\n            \"WORKSPACE.bazel\",\n        ],\n    ),\n    crate_features = [\n        \"simd\",\n        \"std\",\n    ],\n    crate_root = \"src/lib.rs\",\n    edition = \"2021\",\n    rustc_flags = [\n        \"--cap-lints=allow\",\n    ],\n    srcs = glob(\n        allow_empty = True,\n        include = [\"**/*.rs\"],\n    ),\n    tags = [\n        \"cargo-bazel\",\n        \"crate-name=ppv-lite86\",\n        \"manual\",\n        \"noclippy\",\n        \"norustfmt\",\n    ],\n    target_compatible_with = select({\n        \"@rules_rust//rust/platform:aarch64-apple-darwin\": [],\n        \"@rules_rust//rust/platform:aarch64-unknown-linux-gnu\": [],\n        \"@rules_rust//rust/platform:x86_64-unknown-linux-gnu\": [],\n        \"//conditions:default\": [\"@platforms//:incompatible\"],\n    }),\n    version = \"0.2.20\",\n)\n"
            }
          },
          "crates__proc-macro2-1.0.92": {
            "repoRuleId": "@@bazel_tools//tools/build_defs/repo:http.bzl%http_archive",
            "attributes": {
              "patch_args": [],
              "patch_tool": "",
              "patches": [],
              "remote_patch_strip": 1,
              "sha256": "37d3544b3f2748c54e147655edb5025752e2303145b5aefb3c3ea2c78b973bb0",
              "type": "tar.gz",
              "urls": [
                "https://static.crates.io/crates/proc-macro2/1.0.92/download"
              ],
              "strip_prefix": "proc-macro2-1.0.92",
              "build_file_content": "###############################################################################\n# @generated\n# DO NOT MODIFY: This file is auto-generated by a crate_universe tool. To \n# regenerate this file, run the following:\n#\n#     bazel mod show_repo 'zml'\n###############################################################################\n\nload(\"@rules_rust//cargo:defs.bzl\", \"cargo_build_script\")\n\nload(\"@rules_rust//rust:defs.bzl\", \"rust_library\")\n\n# buildifier: disable=bzl-visibility\nload(\"@rules_rust//crate_universe/private:selects.bzl\", \"selects\")\n\npackage(default_visibility = [\"//visibility:public\"])\n\nrust_library(\n    name = \"proc_macro2\",\n    deps = [\n        \"@crates__proc-macro2-1.0.92//:build_script_build\",\n        \"@crates__unicode-ident-1.0.14//:unicode_ident\",\n    ],\n    compile_data = glob(\n        allow_empty = True,\n        include = [\"**\"],\n        exclude = [\n            \"**/* *\",\n            \".tmp_git_root/**/*\",\n            \"BUILD\",\n            \"BUILD.bazel\",\n            \"WORKSPACE\",\n            \"WORKSPACE.bazel\",\n        ],\n    ),\n    crate_features = [\n        \"default\",\n        \"proc-macro\",\n    ],\n    crate_root = \"src/lib.rs\",\n    edition = \"2021\",\n    rustc_flags = [\n        \"--cap-lints=allow\",\n    ],\n    srcs = glob(\n        allow_empty = True,\n        include = [\"**/*.rs\"],\n    ),\n    tags = [\n        \"cargo-bazel\",\n        \"crate-name=proc-macro2\",\n        \"manual\",\n        \"noclippy\",\n        \"norustfmt\",\n    ],\n    target_compatible_with = select({\n        \"@rules_rust//rust/platform:aarch64-apple-darwin\": [],\n        \"@rules_rust//rust/platform:aarch64-unknown-linux-gnu\": [],\n        \"@rules_rust//rust/platform:x86_64-unknown-linux-gnu\": [],\n        \"//conditions:default\": [\"@platforms//:incompatible\"],\n    }),\n    version = \"1.0.92\",\n)\n\ncargo_build_script(\n    name = \"_bs\",\n    compile_data = glob(\n        allow_empty = True,\n        include = [\"**\"],\n        exclude = [\n            \"**/* *\",\n            \"**/*.rs\",\n            \".tmp_git_root/**/*\",\n            \"BUILD\",\n            \"BUILD.bazel\",\n            \"WORKSPACE\",\n            \"WORKSPACE.bazel\",\n        ],\n    ),\n    crate_features = [\n        \"default\",\n        \"proc-macro\",\n    ],\n    crate_name = \"build_script_build\",\n    crate_root = \"build.rs\",\n    data = glob(\n        allow_empty = True,\n        include = [\"**\"],\n        exclude = [\n            \"**/* *\",\n            \".tmp_git_root/**/*\",\n            \"BUILD\",\n            \"BUILD.bazel\",\n            \"WORKSPACE\",\n            \"WORKSPACE.bazel\",\n        ],\n    ),\n    edition = \"2021\",\n    pkg_name = \"proc-macro2\",\n    rustc_flags = [\n        \"--cap-lints=allow\",\n    ],\n    srcs = glob(\n        allow_empty = True,\n        include = [\"**/*.rs\"],\n    ),\n    tags = [\n        \"cargo-bazel\",\n        \"crate-name=proc-macro2\",\n        \"manual\",\n        \"noclippy\",\n        \"norustfmt\",\n    ],\n    version = \"1.0.92\",\n    visibility = [\"//visibility:private\"],\n)\n\nalias(\n    name = \"build_script_build\",\n    actual = \":_bs\",\n    tags = [\"manual\"],\n)\n"
            }
          },
          "crates__quote-1.0.37": {
            "repoRuleId": "@@bazel_tools//tools/build_defs/repo:http.bzl%http_archive",
            "attributes": {
              "patch_args": [],
              "patch_tool": "",
              "patches": [],
              "remote_patch_strip": 1,
              "sha256": "b5b9d34b8991d19d98081b46eacdd8eb58c6f2b201139f7c5f643cc155a633af",
              "type": "tar.gz",
              "urls": [
                "https://static.crates.io/crates/quote/1.0.37/download"
              ],
              "strip_prefix": "quote-1.0.37",
              "build_file_content": "###############################################################################\n# @generated\n# DO NOT MODIFY: This file is auto-generated by a crate_universe tool. To \n# regenerate this file, run the following:\n#\n#     bazel mod show_repo 'zml'\n###############################################################################\n\nload(\"@rules_rust//rust:defs.bzl\", \"rust_library\")\n\n# buildifier: disable=bzl-visibility\nload(\"@rules_rust//crate_universe/private:selects.bzl\", \"selects\")\n\npackage(default_visibility = [\"//visibility:public\"])\n\nrust_library(\n    name = \"quote\",\n    deps = [\n        \"@crates__proc-macro2-1.0.92//:proc_macro2\",\n    ],\n    compile_data = glob(\n        allow_empty = True,\n        include = [\"**\"],\n        exclude = [\n            \"**/* *\",\n            \".tmp_git_root/**/*\",\n            \"BUILD\",\n            \"BUILD.bazel\",\n            \"WORKSPACE\",\n            \"WORKSPACE.bazel\",\n        ],\n    ),\n    crate_features = [\n        \"default\",\n        \"proc-macro\",\n    ],\n    crate_root = \"src/lib.rs\",\n    edition = \"2018\",\n    rustc_flags = [\n        \"--cap-lints=allow\",\n    ],\n    srcs = glob(\n        allow_empty = True,\n        include = [\"**/*.rs\"],\n    ),\n    tags = [\n        \"cargo-bazel\",\n        \"crate-name=quote\",\n        \"manual\",\n        \"noclippy\",\n        \"norustfmt\",\n    ],\n    target_compatible_with = select({\n        \"@rules_rust//rust/platform:aarch64-apple-darwin\": [],\n        \"@rules_rust//rust/platform:aarch64-unknown-linux-gnu\": [],\n        \"@rules_rust//rust/platform:x86_64-unknown-linux-gnu\": [],\n        \"//conditions:default\": [\"@platforms//:incompatible\"],\n    }),\n    version = \"1.0.37\",\n)\n"
            }
          },
          "crates__rand-0.8.5": {
            "repoRuleId": "@@bazel_tools//tools/build_defs/repo:http.bzl%http_archive",
            "attributes": {
              "patch_args": [],
              "patch_tool": "",
              "patches": [],
              "remote_patch_strip": 1,
              "sha256": "34af8d1a0e25924bc5b7c43c079c942339d8f0a8b57c39049bef581b46327404",
              "type": "tar.gz",
              "urls": [
                "https://static.crates.io/crates/rand/0.8.5/download"
              ],
              "strip_prefix": "rand-0.8.5",
              "build_file_content": "###############################################################################\n# @generated\n# DO NOT MODIFY: This file is auto-generated by a crate_universe tool. To \n# regenerate this file, run the following:\n#\n#     bazel mod show_repo 'zml'\n###############################################################################\n\nload(\"@rules_rust//rust:defs.bzl\", \"rust_library\")\n\n# buildifier: disable=bzl-visibility\nload(\"@rules_rust//crate_universe/private:selects.bzl\", \"selects\")\n\npackage(default_visibility = [\"//visibility:public\"])\n\nrust_library(\n    name = \"rand\",\n    deps = [\n        \"@crates__libc-0.2.169//:libc\",\n        \"@crates__rand_chacha-0.3.1//:rand_chacha\",\n        \"@crates__rand_core-0.6.4//:rand_core\",\n    ],\n    compile_data = glob(\n        allow_empty = True,\n        include = [\"**\"],\n        exclude = [\n            \"**/* *\",\n            \".tmp_git_root/**/*\",\n            \"BUILD\",\n            \"BUILD.bazel\",\n            \"WORKSPACE\",\n            \"WORKSPACE.bazel\",\n        ],\n    ),\n    crate_features = [\n        \"alloc\",\n        \"default\",\n        \"getrandom\",\n        \"libc\",\n        \"rand_chacha\",\n        \"std\",\n        \"std_rng\",\n    ],\n    crate_root = \"src/lib.rs\",\n    edition = \"2018\",\n    rustc_flags = [\n        \"--cap-lints=allow\",\n    ],\n    srcs = glob(\n        allow_empty = True,\n        include = [\"**/*.rs\"],\n    ),\n    tags = [\n        \"cargo-bazel\",\n        \"crate-name=rand\",\n        \"manual\",\n        \"noclippy\",\n        \"norustfmt\",\n    ],\n    target_compatible_with = select({\n        \"@rules_rust//rust/platform:aarch64-apple-darwin\": [],\n        \"@rules_rust//rust/platform:aarch64-unknown-linux-gnu\": [],\n        \"@rules_rust//rust/platform:x86_64-unknown-linux-gnu\": [],\n        \"//conditions:default\": [\"@platforms//:incompatible\"],\n    }),\n    version = \"0.8.5\",\n)\n"
            }
          },
          "crates__rand_chacha-0.3.1": {
            "repoRuleId": "@@bazel_tools//tools/build_defs/repo:http.bzl%http_archive",
            "attributes": {
              "patch_args": [],
              "patch_tool": "",
              "patches": [],
              "remote_patch_strip": 1,
              "sha256": "e6c10a63a0fa32252be49d21e7709d4d4baf8d231c2dbce1eaa8141b9b127d88",
              "type": "tar.gz",
              "urls": [
                "https://static.crates.io/crates/rand_chacha/0.3.1/download"
              ],
              "strip_prefix": "rand_chacha-0.3.1",
              "build_file_content": "###############################################################################\n# @generated\n# DO NOT MODIFY: This file is auto-generated by a crate_universe tool. To \n# regenerate this file, run the following:\n#\n#     bazel mod show_repo 'zml'\n###############################################################################\n\nload(\"@rules_rust//rust:defs.bzl\", \"rust_library\")\n\n# buildifier: disable=bzl-visibility\nload(\"@rules_rust//crate_universe/private:selects.bzl\", \"selects\")\n\npackage(default_visibility = [\"//visibility:public\"])\n\nrust_library(\n    name = \"rand_chacha\",\n    deps = [\n        \"@crates__ppv-lite86-0.2.20//:ppv_lite86\",\n        \"@crates__rand_core-0.6.4//:rand_core\",\n    ],\n    compile_data = glob(\n        allow_empty = True,\n        include = [\"**\"],\n        exclude = [\n            \"**/* *\",\n            \".tmp_git_root/**/*\",\n            \"BUILD\",\n            \"BUILD.bazel\",\n            \"WORKSPACE\",\n            \"WORKSPACE.bazel\",\n        ],\n    ),\n    crate_features = [\n        \"std\",\n    ],\n    crate_root = \"src/lib.rs\",\n    edition = \"2018\",\n    rustc_flags = [\n        \"--cap-lints=allow\",\n    ],\n    srcs = glob(\n        allow_empty = True,\n        include = [\"**/*.rs\"],\n    ),\n    tags = [\n        \"cargo-bazel\",\n        \"crate-name=rand_chacha\",\n        \"manual\",\n        \"noclippy\",\n        \"norustfmt\",\n    ],\n    target_compatible_with = select({\n        \"@rules_rust//rust/platform:aarch64-apple-darwin\": [],\n        \"@rules_rust//rust/platform:aarch64-unknown-linux-gnu\": [],\n        \"@rules_rust//rust/platform:x86_64-unknown-linux-gnu\": [],\n        \"//conditions:default\": [\"@platforms//:incompatible\"],\n    }),\n    version = \"0.3.1\",\n)\n"
            }
          },
          "crates__rand_core-0.6.4": {
            "repoRuleId": "@@bazel_tools//tools/build_defs/repo:http.bzl%http_archive",
            "attributes": {
              "patch_args": [],
              "patch_tool": "",
              "patches": [],
              "remote_patch_strip": 1,
              "sha256": "ec0be4795e2f6a28069bec0b5ff3e2ac9bafc99e6a9a7dc3547996c5c816922c",
              "type": "tar.gz",
              "urls": [
                "https://static.crates.io/crates/rand_core/0.6.4/download"
              ],
              "strip_prefix": "rand_core-0.6.4",
              "build_file_content": "###############################################################################\n# @generated\n# DO NOT MODIFY: This file is auto-generated by a crate_universe tool. To \n# regenerate this file, run the following:\n#\n#     bazel mod show_repo 'zml'\n###############################################################################\n\nload(\"@rules_rust//rust:defs.bzl\", \"rust_library\")\n\n# buildifier: disable=bzl-visibility\nload(\"@rules_rust//crate_universe/private:selects.bzl\", \"selects\")\n\npackage(default_visibility = [\"//visibility:public\"])\n\nrust_library(\n    name = \"rand_core\",\n    deps = [\n        \"@crates__getrandom-0.2.15//:getrandom\",\n    ],\n    compile_data = glob(\n        allow_empty = True,\n        include = [\"**\"],\n        exclude = [\n            \"**/* *\",\n            \".tmp_git_root/**/*\",\n            \"BUILD\",\n            \"BUILD.bazel\",\n            \"WORKSPACE\",\n            \"WORKSPACE.bazel\",\n        ],\n    ),\n    crate_features = [\n        \"alloc\",\n        \"getrandom\",\n        \"std\",\n    ],\n    crate_root = \"src/lib.rs\",\n    edition = \"2018\",\n    rustc_flags = [\n        \"--cap-lints=allow\",\n    ],\n    srcs = glob(\n        allow_empty = True,\n        include = [\"**/*.rs\"],\n    ),\n    tags = [\n        \"cargo-bazel\",\n        \"crate-name=rand_core\",\n        \"manual\",\n        \"noclippy\",\n        \"norustfmt\",\n    ],\n    target_compatible_with = select({\n        \"@rules_rust//rust/platform:aarch64-apple-darwin\": [],\n        \"@rules_rust//rust/platform:aarch64-unknown-linux-gnu\": [],\n        \"@rules_rust//rust/platform:x86_64-unknown-linux-gnu\": [],\n        \"//conditions:default\": [\"@platforms//:incompatible\"],\n    }),\n    version = \"0.6.4\",\n)\n"
            }
          },
          "crates__rayon-1.10.0": {
            "repoRuleId": "@@bazel_tools//tools/build_defs/repo:http.bzl%http_archive",
            "attributes": {
              "patch_args": [],
              "patch_tool": "",
              "patches": [],
              "remote_patch_strip": 1,
              "sha256": "b418a60154510ca1a002a752ca9714984e21e4241e804d32555251faf8b78ffa",
              "type": "tar.gz",
              "urls": [
                "https://static.crates.io/crates/rayon/1.10.0/download"
              ],
              "strip_prefix": "rayon-1.10.0",
              "build_file_content": "###############################################################################\n# @generated\n# DO NOT MODIFY: This file is auto-generated by a crate_universe tool. To \n# regenerate this file, run the following:\n#\n#     bazel mod show_repo 'zml'\n###############################################################################\n\nload(\"@rules_rust//rust:defs.bzl\", \"rust_library\")\n\n# buildifier: disable=bzl-visibility\nload(\"@rules_rust//crate_universe/private:selects.bzl\", \"selects\")\n\npackage(default_visibility = [\"//visibility:public\"])\n\nrust_library(\n    name = \"rayon\",\n    deps = [\n        \"@crates__either-1.13.0//:either\",\n        \"@crates__rayon-core-1.12.1//:rayon_core\",\n    ],\n    compile_data = glob(\n        allow_empty = True,\n        include = [\"**\"],\n        exclude = [\n            \"**/* *\",\n            \".tmp_git_root/**/*\",\n            \"BUILD\",\n            \"BUILD.bazel\",\n            \"WORKSPACE\",\n            \"WORKSPACE.bazel\",\n        ],\n    ),\n    crate_root = \"src/lib.rs\",\n    edition = \"2021\",\n    rustc_flags = [\n        \"--cap-lints=allow\",\n    ],\n    srcs = glob(\n        allow_empty = True,\n        include = [\"**/*.rs\"],\n    ),\n    tags = [\n        \"cargo-bazel\",\n        \"crate-name=rayon\",\n        \"manual\",\n        \"noclippy\",\n        \"norustfmt\",\n    ],\n    target_compatible_with = select({\n        \"@rules_rust//rust/platform:aarch64-apple-darwin\": [],\n        \"@rules_rust//rust/platform:aarch64-unknown-linux-gnu\": [],\n        \"@rules_rust//rust/platform:x86_64-unknown-linux-gnu\": [],\n        \"//conditions:default\": [\"@platforms//:incompatible\"],\n    }),\n    version = \"1.10.0\",\n)\n"
            }
          },
          "crates__rayon-cond-0.3.0": {
            "repoRuleId": "@@bazel_tools//tools/build_defs/repo:http.bzl%http_archive",
            "attributes": {
              "patch_args": [],
              "patch_tool": "",
              "patches": [],
              "remote_patch_strip": 1,
              "sha256": "059f538b55efd2309c9794130bc149c6a553db90e9d99c2030785c82f0bd7df9",
              "type": "tar.gz",
              "urls": [
                "https://static.crates.io/crates/rayon-cond/0.3.0/download"
              ],
              "strip_prefix": "rayon-cond-0.3.0",
              "build_file_content": "###############################################################################\n# @generated\n# DO NOT MODIFY: This file is auto-generated by a crate_universe tool. To \n# regenerate this file, run the following:\n#\n#     bazel mod show_repo 'zml'\n###############################################################################\n\nload(\"@rules_rust//rust:defs.bzl\", \"rust_library\")\n\n# buildifier: disable=bzl-visibility\nload(\"@rules_rust//crate_universe/private:selects.bzl\", \"selects\")\n\npackage(default_visibility = [\"//visibility:public\"])\n\nrust_library(\n    name = \"rayon_cond\",\n    deps = [\n        \"@crates__either-1.13.0//:either\",\n        \"@crates__itertools-0.11.0//:itertools\",\n        \"@crates__rayon-1.10.0//:rayon\",\n    ],\n    compile_data = glob(\n        allow_empty = True,\n        include = [\"**\"],\n        exclude = [\n            \"**/* *\",\n            \".tmp_git_root/**/*\",\n            \"BUILD\",\n            \"BUILD.bazel\",\n            \"WORKSPACE\",\n            \"WORKSPACE.bazel\",\n        ],\n    ),\n    crate_root = \"src/lib.rs\",\n    edition = \"2021\",\n    rustc_flags = [\n        \"--cap-lints=allow\",\n    ],\n    srcs = glob(\n        allow_empty = True,\n        include = [\"**/*.rs\"],\n    ),\n    tags = [\n        \"cargo-bazel\",\n        \"crate-name=rayon-cond\",\n        \"manual\",\n        \"noclippy\",\n        \"norustfmt\",\n    ],\n    target_compatible_with = select({\n        \"@rules_rust//rust/platform:aarch64-apple-darwin\": [],\n        \"@rules_rust//rust/platform:aarch64-unknown-linux-gnu\": [],\n        \"@rules_rust//rust/platform:x86_64-unknown-linux-gnu\": [],\n        \"//conditions:default\": [\"@platforms//:incompatible\"],\n    }),\n    version = \"0.3.0\",\n)\n"
            }
          },
          "crates__rayon-core-1.12.1": {
            "repoRuleId": "@@bazel_tools//tools/build_defs/repo:http.bzl%http_archive",
            "attributes": {
              "patch_args": [],
              "patch_tool": "",
              "patches": [],
              "remote_patch_strip": 1,
              "sha256": "1465873a3dfdaa8ae7cb14b4383657caab0b3e8a0aa9ae8e04b044854c8dfce2",
              "type": "tar.gz",
              "urls": [
                "https://static.crates.io/crates/rayon-core/1.12.1/download"
              ],
              "strip_prefix": "rayon-core-1.12.1",
              "build_file_content": "###############################################################################\n# @generated\n# DO NOT MODIFY: This file is auto-generated by a crate_universe tool. To \n# regenerate this file, run the following:\n#\n#     bazel mod show_repo 'zml'\n###############################################################################\n\nload(\"@rules_rust//cargo:defs.bzl\", \"cargo_build_script\")\n\nload(\"@rules_rust//rust:defs.bzl\", \"rust_library\")\n\n# buildifier: disable=bzl-visibility\nload(\"@rules_rust//crate_universe/private:selects.bzl\", \"selects\")\n\npackage(default_visibility = [\"//visibility:public\"])\n\nrust_library(\n    name = \"rayon_core\",\n    deps = [\n        \"@crates__crossbeam-deque-0.8.6//:crossbeam_deque\",\n        \"@crates__crossbeam-utils-0.8.21//:crossbeam_utils\",\n        \"@crates__rayon-core-1.12.1//:build_script_build\",\n    ],\n    compile_data = glob(\n        allow_empty = True,\n        include = [\"**\"],\n        exclude = [\n            \"**/* *\",\n            \".tmp_git_root/**/*\",\n            \"BUILD\",\n            \"BUILD.bazel\",\n            \"WORKSPACE\",\n            \"WORKSPACE.bazel\",\n        ],\n    ),\n    crate_root = \"src/lib.rs\",\n    edition = \"2021\",\n    rustc_flags = [\n        \"--cap-lints=allow\",\n    ],\n    srcs = glob(\n        allow_empty = True,\n        include = [\"**/*.rs\"],\n    ),\n    tags = [\n        \"cargo-bazel\",\n        \"crate-name=rayon-core\",\n        \"manual\",\n        \"noclippy\",\n        \"norustfmt\",\n    ],\n    target_compatible_with = select({\n        \"@rules_rust//rust/platform:aarch64-apple-darwin\": [],\n        \"@rules_rust//rust/platform:aarch64-unknown-linux-gnu\": [],\n        \"@rules_rust//rust/platform:x86_64-unknown-linux-gnu\": [],\n        \"//conditions:default\": [\"@platforms//:incompatible\"],\n    }),\n    version = \"1.12.1\",\n)\n\ncargo_build_script(\n    name = \"_bs\",\n    compile_data = glob(\n        allow_empty = True,\n        include = [\"**\"],\n        exclude = [\n            \"**/* *\",\n            \"**/*.rs\",\n            \".tmp_git_root/**/*\",\n            \"BUILD\",\n            \"BUILD.bazel\",\n            \"WORKSPACE\",\n            \"WORKSPACE.bazel\",\n        ],\n    ),\n    crate_name = \"build_script_build\",\n    crate_root = \"build.rs\",\n    data = glob(\n        allow_empty = True,\n        include = [\"**\"],\n        exclude = [\n            \"**/* *\",\n            \".tmp_git_root/**/*\",\n            \"BUILD\",\n            \"BUILD.bazel\",\n            \"WORKSPACE\",\n            \"WORKSPACE.bazel\",\n        ],\n    ),\n    edition = \"2021\",\n    links = \"rayon-core\",\n    pkg_name = \"rayon-core\",\n    rustc_flags = [\n        \"--cap-lints=allow\",\n    ],\n    srcs = glob(\n        allow_empty = True,\n        include = [\"**/*.rs\"],\n    ),\n    tags = [\n        \"cargo-bazel\",\n        \"crate-name=rayon-core\",\n        \"manual\",\n        \"noclippy\",\n        \"norustfmt\",\n    ],\n    version = \"1.12.1\",\n    visibility = [\"//visibility:private\"],\n)\n\nalias(\n    name = \"build_script_build\",\n    actual = \":_bs\",\n    tags = [\"manual\"],\n)\n"
            }
          },
          "crates__regex-1.11.1": {
            "repoRuleId": "@@bazel_tools//tools/build_defs/repo:http.bzl%http_archive",
            "attributes": {
              "patch_args": [],
              "patch_tool": "",
              "patches": [],
              "remote_patch_strip": 1,
              "sha256": "b544ef1b4eac5dc2db33ea63606ae9ffcfac26c1416a2806ae0bf5f56b201191",
              "type": "tar.gz",
              "urls": [
                "https://static.crates.io/crates/regex/1.11.1/download"
              ],
              "strip_prefix": "regex-1.11.1",
              "build_file_content": "###############################################################################\n# @generated\n# DO NOT MODIFY: This file is auto-generated by a crate_universe tool. To \n# regenerate this file, run the following:\n#\n#     bazel mod show_repo 'zml'\n###############################################################################\n\nload(\"@rules_rust//rust:defs.bzl\", \"rust_library\")\n\n# buildifier: disable=bzl-visibility\nload(\"@rules_rust//crate_universe/private:selects.bzl\", \"selects\")\n\npackage(default_visibility = [\"//visibility:public\"])\n\nrust_library(\n    name = \"regex\",\n    deps = [\n        \"@crates__aho-corasick-1.1.3//:aho_corasick\",\n        \"@crates__memchr-2.7.4//:memchr\",\n        \"@crates__regex-automata-0.4.9//:regex_automata\",\n        \"@crates__regex-syntax-0.8.5//:regex_syntax\",\n    ],\n    compile_data = glob(\n        allow_empty = True,\n        include = [\"**\"],\n        exclude = [\n            \"**/* *\",\n            \".tmp_git_root/**/*\",\n            \"BUILD\",\n            \"BUILD.bazel\",\n            \"WORKSPACE\",\n            \"WORKSPACE.bazel\",\n        ],\n    ),\n    crate_features = [\n        \"default\",\n        \"perf\",\n        \"perf-backtrack\",\n        \"perf-cache\",\n        \"perf-dfa\",\n        \"perf-inline\",\n        \"perf-literal\",\n        \"perf-onepass\",\n        \"std\",\n        \"unicode\",\n        \"unicode-age\",\n        \"unicode-bool\",\n        \"unicode-case\",\n        \"unicode-gencat\",\n        \"unicode-perl\",\n        \"unicode-script\",\n        \"unicode-segment\",\n    ],\n    crate_root = \"src/lib.rs\",\n    edition = \"2021\",\n    rustc_flags = [\n        \"--cap-lints=allow\",\n    ],\n    srcs = glob(\n        allow_empty = True,\n        include = [\"**/*.rs\"],\n    ),\n    tags = [\n        \"cargo-bazel\",\n        \"crate-name=regex\",\n        \"manual\",\n        \"noclippy\",\n        \"norustfmt\",\n    ],\n    target_compatible_with = select({\n        \"@rules_rust//rust/platform:aarch64-apple-darwin\": [],\n        \"@rules_rust//rust/platform:aarch64-unknown-linux-gnu\": [],\n        \"@rules_rust//rust/platform:x86_64-unknown-linux-gnu\": [],\n        \"//conditions:default\": [\"@platforms//:incompatible\"],\n    }),\n    version = \"1.11.1\",\n)\n"
            }
          },
          "crates__regex-automata-0.4.9": {
            "repoRuleId": "@@bazel_tools//tools/build_defs/repo:http.bzl%http_archive",
            "attributes": {
              "patch_args": [],
              "patch_tool": "",
              "patches": [],
              "remote_patch_strip": 1,
              "sha256": "809e8dc61f6de73b46c85f4c96486310fe304c434cfa43669d7b40f711150908",
              "type": "tar.gz",
              "urls": [
                "https://static.crates.io/crates/regex-automata/0.4.9/download"
              ],
              "strip_prefix": "regex-automata-0.4.9",
              "build_file_content": "###############################################################################\n# @generated\n# DO NOT MODIFY: This file is auto-generated by a crate_universe tool. To \n# regenerate this file, run the following:\n#\n#     bazel mod show_repo 'zml'\n###############################################################################\n\nload(\"@rules_rust//rust:defs.bzl\", \"rust_library\")\n\n# buildifier: disable=bzl-visibility\nload(\"@rules_rust//crate_universe/private:selects.bzl\", \"selects\")\n\npackage(default_visibility = [\"//visibility:public\"])\n\nrust_library(\n    name = \"regex_automata\",\n    deps = [\n        \"@crates__aho-corasick-1.1.3//:aho_corasick\",\n        \"@crates__memchr-2.7.4//:memchr\",\n        \"@crates__regex-syntax-0.8.5//:regex_syntax\",\n    ],\n    compile_data = glob(\n        allow_empty = True,\n        include = [\"**\"],\n        exclude = [\n            \"**/* *\",\n            \".tmp_git_root/**/*\",\n            \"BUILD\",\n            \"BUILD.bazel\",\n            \"WORKSPACE\",\n            \"WORKSPACE.bazel\",\n        ],\n    ),\n    crate_features = [\n        \"alloc\",\n        \"dfa\",\n        \"dfa-build\",\n        \"dfa-onepass\",\n        \"dfa-search\",\n        \"hybrid\",\n        \"meta\",\n        \"nfa\",\n        \"nfa-backtrack\",\n        \"nfa-pikevm\",\n        \"nfa-thompson\",\n        \"perf\",\n        \"perf-inline\",\n        \"perf-literal\",\n        \"perf-literal-multisubstring\",\n        \"perf-literal-substring\",\n        \"std\",\n        \"syntax\",\n        \"unicode\",\n        \"unicode-age\",\n        \"unicode-bool\",\n        \"unicode-case\",\n        \"unicode-gencat\",\n        \"unicode-perl\",\n        \"unicode-script\",\n        \"unicode-segment\",\n        \"unicode-word-boundary\",\n    ],\n    crate_root = \"src/lib.rs\",\n    edition = \"2021\",\n    rustc_flags = [\n        \"--cap-lints=allow\",\n    ],\n    srcs = glob(\n        allow_empty = True,\n        include = [\"**/*.rs\"],\n    ),\n    tags = [\n        \"cargo-bazel\",\n        \"crate-name=regex-automata\",\n        \"manual\",\n        \"noclippy\",\n        \"norustfmt\",\n    ],\n    target_compatible_with = select({\n        \"@rules_rust//rust/platform:aarch64-apple-darwin\": [],\n        \"@rules_rust//rust/platform:aarch64-unknown-linux-gnu\": [],\n        \"@rules_rust//rust/platform:x86_64-unknown-linux-gnu\": [],\n        \"//conditions:default\": [\"@platforms//:incompatible\"],\n    }),\n    version = \"0.4.9\",\n)\n"
            }
          },
          "crates__regex-syntax-0.8.5": {
            "repoRuleId": "@@bazel_tools//tools/build_defs/repo:http.bzl%http_archive",
            "attributes": {
              "patch_args": [],
              "patch_tool": "",
              "patches": [],
              "remote_patch_strip": 1,
              "sha256": "2b15c43186be67a4fd63bee50d0303afffcef381492ebe2c5d87f324e1b8815c",
              "type": "tar.gz",
              "urls": [
                "https://static.crates.io/crates/regex-syntax/0.8.5/download"
              ],
              "strip_prefix": "regex-syntax-0.8.5",
              "build_file_content": "###############################################################################\n# @generated\n# DO NOT MODIFY: This file is auto-generated by a crate_universe tool. To \n# regenerate this file, run the following:\n#\n#     bazel mod show_repo 'zml'\n###############################################################################\n\nload(\"@rules_rust//rust:defs.bzl\", \"rust_library\")\n\n# buildifier: disable=bzl-visibility\nload(\"@rules_rust//crate_universe/private:selects.bzl\", \"selects\")\n\npackage(default_visibility = [\"//visibility:public\"])\n\nrust_library(\n    name = \"regex_syntax\",\n    compile_data = glob(\n        allow_empty = True,\n        include = [\"**\"],\n        exclude = [\n            \"**/* *\",\n            \".tmp_git_root/**/*\",\n            \"BUILD\",\n            \"BUILD.bazel\",\n            \"WORKSPACE\",\n            \"WORKSPACE.bazel\",\n        ],\n    ),\n    crate_features = [\n        \"default\",\n        \"std\",\n        \"unicode\",\n        \"unicode-age\",\n        \"unicode-bool\",\n        \"unicode-case\",\n        \"unicode-gencat\",\n        \"unicode-perl\",\n        \"unicode-script\",\n        \"unicode-segment\",\n    ],\n    crate_root = \"src/lib.rs\",\n    edition = \"2021\",\n    rustc_flags = [\n        \"--cap-lints=allow\",\n    ],\n    srcs = glob(\n        allow_empty = True,\n        include = [\"**/*.rs\"],\n    ),\n    tags = [\n        \"cargo-bazel\",\n        \"crate-name=regex-syntax\",\n        \"manual\",\n        \"noclippy\",\n        \"norustfmt\",\n    ],\n    target_compatible_with = select({\n        \"@rules_rust//rust/platform:aarch64-apple-darwin\": [],\n        \"@rules_rust//rust/platform:aarch64-unknown-linux-gnu\": [],\n        \"@rules_rust//rust/platform:x86_64-unknown-linux-gnu\": [],\n        \"//conditions:default\": [\"@platforms//:incompatible\"],\n    }),\n    version = \"0.8.5\",\n)\n"
            }
          },
          "crates__ryu-1.0.18": {
            "repoRuleId": "@@bazel_tools//tools/build_defs/repo:http.bzl%http_archive",
            "attributes": {
              "patch_args": [],
              "patch_tool": "",
              "patches": [],
              "remote_patch_strip": 1,
              "sha256": "f3cb5ba0dc43242ce17de99c180e96db90b235b8a9fdc9543c96d2209116bd9f",
              "type": "tar.gz",
              "urls": [
                "https://static.crates.io/crates/ryu/1.0.18/download"
              ],
              "strip_prefix": "ryu-1.0.18",
              "build_file_content": "###############################################################################\n# @generated\n# DO NOT MODIFY: This file is auto-generated by a crate_universe tool. To \n# regenerate this file, run the following:\n#\n#     bazel mod show_repo 'zml'\n###############################################################################\n\nload(\"@rules_rust//rust:defs.bzl\", \"rust_library\")\n\n# buildifier: disable=bzl-visibility\nload(\"@rules_rust//crate_universe/private:selects.bzl\", \"selects\")\n\npackage(default_visibility = [\"//visibility:public\"])\n\nrust_library(\n    name = \"ryu\",\n    compile_data = glob(\n        allow_empty = True,\n        include = [\"**\"],\n        exclude = [\n            \"**/* *\",\n            \".tmp_git_root/**/*\",\n            \"BUILD\",\n            \"BUILD.bazel\",\n            \"WORKSPACE\",\n            \"WORKSPACE.bazel\",\n        ],\n    ),\n    crate_root = \"src/lib.rs\",\n    edition = \"2018\",\n    rustc_flags = [\n        \"--cap-lints=allow\",\n    ],\n    srcs = glob(\n        allow_empty = True,\n        include = [\"**/*.rs\"],\n    ),\n    tags = [\n        \"cargo-bazel\",\n        \"crate-name=ryu\",\n        \"manual\",\n        \"noclippy\",\n        \"norustfmt\",\n    ],\n    target_compatible_with = select({\n        \"@rules_rust//rust/platform:aarch64-apple-darwin\": [],\n        \"@rules_rust//rust/platform:aarch64-unknown-linux-gnu\": [],\n        \"@rules_rust//rust/platform:x86_64-unknown-linux-gnu\": [],\n        \"//conditions:default\": [\"@platforms//:incompatible\"],\n    }),\n    version = \"1.0.18\",\n)\n"
            }
          },
          "crates__serde-1.0.216": {
            "repoRuleId": "@@bazel_tools//tools/build_defs/repo:http.bzl%http_archive",
            "attributes": {
              "patch_args": [],
              "patch_tool": "",
              "patches": [],
              "remote_patch_strip": 1,
              "sha256": "0b9781016e935a97e8beecf0c933758c97a5520d32930e460142b4cd80c6338e",
              "type": "tar.gz",
              "urls": [
                "https://static.crates.io/crates/serde/1.0.216/download"
              ],
              "strip_prefix": "serde-1.0.216",
              "build_file_content": "###############################################################################\n# @generated\n# DO NOT MODIFY: This file is auto-generated by a crate_universe tool. To \n# regenerate this file, run the following:\n#\n#     bazel mod show_repo 'zml'\n###############################################################################\n\nload(\"@rules_rust//cargo:defs.bzl\", \"cargo_build_script\")\n\nload(\"@rules_rust//rust:defs.bzl\", \"rust_library\")\n\n# buildifier: disable=bzl-visibility\nload(\"@rules_rust//crate_universe/private:selects.bzl\", \"selects\")\n\npackage(default_visibility = [\"//visibility:public\"])\n\nrust_library(\n    name = \"serde\",\n    deps = [\n        \"@crates__serde-1.0.216//:build_script_build\",\n    ],\n    proc_macro_deps = [\n        \"@crates__serde_derive-1.0.216//:serde_derive\",\n    ],\n    compile_data = glob(\n        allow_empty = True,\n        include = [\"**\"],\n        exclude = [\n            \"**/* *\",\n            \".tmp_git_root/**/*\",\n            \"BUILD\",\n            \"BUILD.bazel\",\n            \"WORKSPACE\",\n            \"WORKSPACE.bazel\",\n        ],\n    ),\n    crate_features = [\n        \"default\",\n        \"derive\",\n        \"serde_derive\",\n        \"std\",\n    ],\n    crate_root = \"src/lib.rs\",\n    edition = \"2018\",\n    rustc_flags = [\n        \"--cap-lints=allow\",\n    ],\n    srcs = glob(\n        allow_empty = True,\n        include = [\"**/*.rs\"],\n    ),\n    tags = [\n        \"cargo-bazel\",\n        \"crate-name=serde\",\n        \"manual\",\n        \"noclippy\",\n        \"norustfmt\",\n    ],\n    target_compatible_with = select({\n        \"@rules_rust//rust/platform:aarch64-apple-darwin\": [],\n        \"@rules_rust//rust/platform:aarch64-unknown-linux-gnu\": [],\n        \"@rules_rust//rust/platform:x86_64-unknown-linux-gnu\": [],\n        \"//conditions:default\": [\"@platforms//:incompatible\"],\n    }),\n    version = \"1.0.216\",\n)\n\ncargo_build_script(\n    name = \"_bs\",\n    compile_data = glob(\n        allow_empty = True,\n        include = [\"**\"],\n        exclude = [\n            \"**/* *\",\n            \"**/*.rs\",\n            \".tmp_git_root/**/*\",\n            \"BUILD\",\n            \"BUILD.bazel\",\n            \"WORKSPACE\",\n            \"WORKSPACE.bazel\",\n        ],\n    ),\n    crate_features = [\n        \"default\",\n        \"derive\",\n        \"serde_derive\",\n        \"std\",\n    ],\n    crate_name = \"build_script_build\",\n    crate_root = \"build.rs\",\n    data = glob(\n        allow_empty = True,\n        include = [\"**\"],\n        exclude = [\n            \"**/* *\",\n            \".tmp_git_root/**/*\",\n            \"BUILD\",\n            \"BUILD.bazel\",\n            \"WORKSPACE\",\n            \"WORKSPACE.bazel\",\n        ],\n    ),\n    edition = \"2018\",\n    pkg_name = \"serde\",\n    rustc_flags = [\n        \"--cap-lints=allow\",\n    ],\n    srcs = glob(\n        allow_empty = True,\n        include = [\"**/*.rs\"],\n    ),\n    tags = [\n        \"cargo-bazel\",\n        \"crate-name=serde\",\n        \"manual\",\n        \"noclippy\",\n        \"norustfmt\",\n    ],\n    version = \"1.0.216\",\n    visibility = [\"//visibility:private\"],\n)\n\nalias(\n    name = \"build_script_build\",\n    actual = \":_bs\",\n    tags = [\"manual\"],\n)\n"
            }
          },
          "crates__serde_derive-1.0.216": {
            "repoRuleId": "@@bazel_tools//tools/build_defs/repo:http.bzl%http_archive",
            "attributes": {
              "patch_args": [],
              "patch_tool": "",
              "patches": [],
              "remote_patch_strip": 1,
              "sha256": "46f859dbbf73865c6627ed570e78961cd3ac92407a2d117204c49232485da55e",
              "type": "tar.gz",
              "urls": [
                "https://static.crates.io/crates/serde_derive/1.0.216/download"
              ],
              "strip_prefix": "serde_derive-1.0.216",
              "build_file_content": "###############################################################################\n# @generated\n# DO NOT MODIFY: This file is auto-generated by a crate_universe tool. To \n# regenerate this file, run the following:\n#\n#     bazel mod show_repo 'zml'\n###############################################################################\n\nload(\"@rules_rust//rust:defs.bzl\", \"rust_proc_macro\")\n\n# buildifier: disable=bzl-visibility\nload(\"@rules_rust//crate_universe/private:selects.bzl\", \"selects\")\n\npackage(default_visibility = [\"//visibility:public\"])\n\nrust_proc_macro(\n    name = \"serde_derive\",\n    deps = [\n        \"@crates__proc-macro2-1.0.92//:proc_macro2\",\n        \"@crates__quote-1.0.37//:quote\",\n        \"@crates__syn-2.0.91//:syn\",\n    ],\n    compile_data = glob(\n        allow_empty = True,\n        include = [\"**\"],\n        exclude = [\n            \"**/* *\",\n            \".tmp_git_root/**/*\",\n            \"BUILD\",\n            \"BUILD.bazel\",\n            \"WORKSPACE\",\n            \"WORKSPACE.bazel\",\n        ],\n    ),\n    crate_features = [\n        \"default\",\n    ],\n    crate_root = \"src/lib.rs\",\n    edition = \"2015\",\n    rustc_flags = [\n        \"--cap-lints=allow\",\n    ],\n    srcs = glob(\n        allow_empty = True,\n        include = [\"**/*.rs\"],\n    ),\n    tags = [\n        \"cargo-bazel\",\n        \"crate-name=serde_derive\",\n        \"manual\",\n        \"noclippy\",\n        \"norustfmt\",\n    ],\n    target_compatible_with = select({\n        \"@rules_rust//rust/platform:aarch64-apple-darwin\": [],\n        \"@rules_rust//rust/platform:aarch64-unknown-linux-gnu\": [],\n        \"@rules_rust//rust/platform:x86_64-unknown-linux-gnu\": [],\n        \"//conditions:default\": [\"@platforms//:incompatible\"],\n    }),\n    version = \"1.0.216\",\n)\n"
            }
          },
          "crates__serde_json-1.0.134": {
            "repoRuleId": "@@bazel_tools//tools/build_defs/repo:http.bzl%http_archive",
            "attributes": {
              "patch_args": [],
              "patch_tool": "",
              "patches": [],
              "remote_patch_strip": 1,
              "sha256": "d00f4175c42ee48b15416f6193a959ba3a0d67fc699a0db9ad12df9f83991c7d",
              "type": "tar.gz",
              "urls": [
                "https://static.crates.io/crates/serde_json/1.0.134/download"
              ],
              "strip_prefix": "serde_json-1.0.134",
              "build_file_content": "###############################################################################\n# @generated\n# DO NOT MODIFY: This file is auto-generated by a crate_universe tool. To \n# regenerate this file, run the following:\n#\n#     bazel mod show_repo 'zml'\n###############################################################################\n\nload(\"@rules_rust//cargo:defs.bzl\", \"cargo_build_script\")\n\nload(\"@rules_rust//rust:defs.bzl\", \"rust_library\")\n\n# buildifier: disable=bzl-visibility\nload(\"@rules_rust//crate_universe/private:selects.bzl\", \"selects\")\n\npackage(default_visibility = [\"//visibility:public\"])\n\nrust_library(\n    name = \"serde_json\",\n    deps = [\n        \"@crates__itoa-1.0.14//:itoa\",\n        \"@crates__memchr-2.7.4//:memchr\",\n        \"@crates__ryu-1.0.18//:ryu\",\n        \"@crates__serde-1.0.216//:serde\",\n        \"@crates__serde_json-1.0.134//:build_script_build\",\n    ],\n    compile_data = glob(\n        allow_empty = True,\n        include = [\"**\"],\n        exclude = [\n            \"**/* *\",\n            \".tmp_git_root/**/*\",\n            \"BUILD\",\n            \"BUILD.bazel\",\n            \"WORKSPACE\",\n            \"WORKSPACE.bazel\",\n        ],\n    ),\n    crate_features = [\n        \"default\",\n        \"std\",\n    ],\n    crate_root = \"src/lib.rs\",\n    edition = \"2021\",\n    rustc_flags = [\n        \"--cap-lints=allow\",\n    ],\n    srcs = glob(\n        allow_empty = True,\n        include = [\"**/*.rs\"],\n    ),\n    tags = [\n        \"cargo-bazel\",\n        \"crate-name=serde_json\",\n        \"manual\",\n        \"noclippy\",\n        \"norustfmt\",\n    ],\n    target_compatible_with = select({\n        \"@rules_rust//rust/platform:aarch64-apple-darwin\": [],\n        \"@rules_rust//rust/platform:aarch64-unknown-linux-gnu\": [],\n        \"@rules_rust//rust/platform:x86_64-unknown-linux-gnu\": [],\n        \"//conditions:default\": [\"@platforms//:incompatible\"],\n    }),\n    version = \"1.0.134\",\n)\n\ncargo_build_script(\n    name = \"_bs\",\n    compile_data = glob(\n        allow_empty = True,\n        include = [\"**\"],\n        exclude = [\n            \"**/* *\",\n            \"**/*.rs\",\n            \".tmp_git_root/**/*\",\n            \"BUILD\",\n            \"BUILD.bazel\",\n            \"WORKSPACE\",\n            \"WORKSPACE.bazel\",\n        ],\n    ),\n    crate_features = [\n        \"default\",\n        \"std\",\n    ],\n    crate_name = \"build_script_build\",\n    crate_root = \"build.rs\",\n    data = glob(\n        allow_empty = True,\n        include = [\"**\"],\n        exclude = [\n            \"**/* *\",\n            \".tmp_git_root/**/*\",\n            \"BUILD\",\n            \"BUILD.bazel\",\n            \"WORKSPACE\",\n            \"WORKSPACE.bazel\",\n        ],\n    ),\n    edition = \"2021\",\n    pkg_name = \"serde_json\",\n    rustc_flags = [\n        \"--cap-lints=allow\",\n    ],\n    srcs = glob(\n        allow_empty = True,\n        include = [\"**/*.rs\"],\n    ),\n    tags = [\n        \"cargo-bazel\",\n        \"crate-name=serde_json\",\n        \"manual\",\n        \"noclippy\",\n        \"norustfmt\",\n    ],\n    version = \"1.0.134\",\n    visibility = [\"//visibility:private\"],\n)\n\nalias(\n    name = \"build_script_build\",\n    actual = \":_bs\",\n    tags = [\"manual\"],\n)\n"
            }
          },
          "crates__smallvec-1.13.2": {
            "repoRuleId": "@@bazel_tools//tools/build_defs/repo:http.bzl%http_archive",
            "attributes": {
              "patch_args": [],
              "patch_tool": "",
              "patches": [],
              "remote_patch_strip": 1,
              "sha256": "3c5e1a9a646d36c3599cd173a41282daf47c44583ad367b8e6837255952e5c67",
              "type": "tar.gz",
              "urls": [
                "https://static.crates.io/crates/smallvec/1.13.2/download"
              ],
              "strip_prefix": "smallvec-1.13.2",
              "build_file_content": "###############################################################################\n# @generated\n# DO NOT MODIFY: This file is auto-generated by a crate_universe tool. To \n# regenerate this file, run the following:\n#\n#     bazel mod show_repo 'zml'\n###############################################################################\n\nload(\"@rules_rust//rust:defs.bzl\", \"rust_library\")\n\n# buildifier: disable=bzl-visibility\nload(\"@rules_rust//crate_universe/private:selects.bzl\", \"selects\")\n\npackage(default_visibility = [\"//visibility:public\"])\n\nrust_library(\n    name = \"smallvec\",\n    compile_data = glob(\n        allow_empty = True,\n        include = [\"**\"],\n        exclude = [\n            \"**/* *\",\n            \".tmp_git_root/**/*\",\n            \"BUILD\",\n            \"BUILD.bazel\",\n            \"WORKSPACE\",\n            \"WORKSPACE.bazel\",\n        ],\n    ),\n    crate_root = \"src/lib.rs\",\n    edition = \"2018\",\n    rustc_flags = [\n        \"--cap-lints=allow\",\n    ],\n    srcs = glob(\n        allow_empty = True,\n        include = [\"**/*.rs\"],\n    ),\n    tags = [\n        \"cargo-bazel\",\n        \"crate-name=smallvec\",\n        \"manual\",\n        \"noclippy\",\n        \"norustfmt\",\n    ],\n    target_compatible_with = select({\n        \"@rules_rust//rust/platform:aarch64-apple-darwin\": [],\n        \"@rules_rust//rust/platform:aarch64-unknown-linux-gnu\": [],\n        \"@rules_rust//rust/platform:x86_64-unknown-linux-gnu\": [],\n        \"//conditions:default\": [\"@platforms//:incompatible\"],\n    }),\n    version = \"1.13.2\",\n)\n"
            }
          },
          "crates__spm_precompiled-0.1.4": {
            "repoRuleId": "@@bazel_tools//tools/build_defs/repo:http.bzl%http_archive",
            "attributes": {
              "patch_args": [],
              "patch_tool": "",
              "patches": [],
              "remote_patch_strip": 1,
              "sha256": "5851699c4033c63636f7ea4cf7b7c1f1bf06d0cc03cfb42e711de5a5c46cf326",
              "type": "tar.gz",
              "urls": [
                "https://static.crates.io/crates/spm_precompiled/0.1.4/download"
              ],
              "strip_prefix": "spm_precompiled-0.1.4",
              "build_file_content": "###############################################################################\n# @generated\n# DO NOT MODIFY: This file is auto-generated by a crate_universe tool. To \n# regenerate this file, run the following:\n#\n#     bazel mod show_repo 'zml'\n###############################################################################\n\nload(\"@rules_rust//rust:defs.bzl\", \"rust_library\")\n\n# buildifier: disable=bzl-visibility\nload(\"@rules_rust//crate_universe/private:selects.bzl\", \"selects\")\n\npackage(default_visibility = [\"//visibility:public\"])\n\nrust_library(\n    name = \"spm_precompiled\",\n    deps = [\n        \"@crates__base64-0.13.1//:base64\",\n        \"@crates__nom-7.1.3//:nom\",\n        \"@crates__serde-1.0.216//:serde\",\n        \"@crates__unicode-segmentation-1.12.0//:unicode_segmentation\",\n    ],\n    compile_data = glob(\n        allow_empty = True,\n        include = [\"**\"],\n        exclude = [\n            \"**/* *\",\n            \".tmp_git_root/**/*\",\n            \"BUILD\",\n            \"BUILD.bazel\",\n            \"WORKSPACE\",\n            \"WORKSPACE.bazel\",\n        ],\n    ),\n    crate_root = \"src/lib.rs\",\n    edition = \"2018\",\n    rustc_flags = [\n        \"--cap-lints=allow\",\n    ],\n    srcs = glob(\n        allow_empty = True,\n        include = [\"**/*.rs\"],\n    ),\n    tags = [\n        \"cargo-bazel\",\n        \"crate-name=spm_precompiled\",\n        \"manual\",\n        \"noclippy\",\n        \"norustfmt\",\n    ],\n    target_compatible_with = select({\n        \"@rules_rust//rust/platform:aarch64-apple-darwin\": [],\n        \"@rules_rust//rust/platform:aarch64-unknown-linux-gnu\": [],\n        \"@rules_rust//rust/platform:x86_64-unknown-linux-gnu\": [],\n        \"//conditions:default\": [\"@platforms//:incompatible\"],\n    }),\n    version = \"0.1.4\",\n)\n"
            }
          },
          "crates__strsim-0.11.1": {
            "repoRuleId": "@@bazel_tools//tools/build_defs/repo:http.bzl%http_archive",
            "attributes": {
              "patch_args": [],
              "patch_tool": "",
              "patches": [],
              "remote_patch_strip": 1,
              "sha256": "7da8b5736845d9f2fcb837ea5d9e2628564b3b043a70948a3f0b778838c5fb4f",
              "type": "tar.gz",
              "urls": [
                "https://static.crates.io/crates/strsim/0.11.1/download"
              ],
              "strip_prefix": "strsim-0.11.1",
              "build_file_content": "###############################################################################\n# @generated\n# DO NOT MODIFY: This file is auto-generated by a crate_universe tool. To \n# regenerate this file, run the following:\n#\n#     bazel mod show_repo 'zml'\n###############################################################################\n\nload(\"@rules_rust//rust:defs.bzl\", \"rust_library\")\n\n# buildifier: disable=bzl-visibility\nload(\"@rules_rust//crate_universe/private:selects.bzl\", \"selects\")\n\npackage(default_visibility = [\"//visibility:public\"])\n\nrust_library(\n    name = \"strsim\",\n    compile_data = glob(\n        allow_empty = True,\n        include = [\"**\"],\n        exclude = [\n            \"**/* *\",\n            \".tmp_git_root/**/*\",\n            \"BUILD\",\n            \"BUILD.bazel\",\n            \"WORKSPACE\",\n            \"WORKSPACE.bazel\",\n        ],\n    ),\n    crate_root = \"src/lib.rs\",\n    edition = \"2015\",\n    rustc_flags = [\n        \"--cap-lints=allow\",\n    ],\n    srcs = glob(\n        allow_empty = True,\n        include = [\"**/*.rs\"],\n    ),\n    tags = [\n        \"cargo-bazel\",\n        \"crate-name=strsim\",\n        \"manual\",\n        \"noclippy\",\n        \"norustfmt\",\n    ],\n    target_compatible_with = select({\n        \"@rules_rust//rust/platform:aarch64-apple-darwin\": [],\n        \"@rules_rust//rust/platform:aarch64-unknown-linux-gnu\": [],\n        \"@rules_rust//rust/platform:x86_64-unknown-linux-gnu\": [],\n        \"//conditions:default\": [\"@platforms//:incompatible\"],\n    }),\n    version = \"0.11.1\",\n)\n"
            }
          },
          "crates__syn-2.0.91": {
            "repoRuleId": "@@bazel_tools//tools/build_defs/repo:http.bzl%http_archive",
            "attributes": {
              "patch_args": [],
              "patch_tool": "",
              "patches": [],
              "remote_patch_strip": 1,
              "sha256": "d53cbcb5a243bd33b7858b1d7f4aca2153490815872d86d955d6ea29f743c035",
              "type": "tar.gz",
              "urls": [
                "https://static.crates.io/crates/syn/2.0.91/download"
              ],
              "strip_prefix": "syn-2.0.91",
              "build_file_content": "###############################################################################\n# @generated\n# DO NOT MODIFY: This file is auto-generated by a crate_universe tool. To \n# regenerate this file, run the following:\n#\n#     bazel mod show_repo 'zml'\n###############################################################################\n\nload(\"@rules_rust//rust:defs.bzl\", \"rust_library\")\n\n# buildifier: disable=bzl-visibility\nload(\"@rules_rust//crate_universe/private:selects.bzl\", \"selects\")\n\npackage(default_visibility = [\"//visibility:public\"])\n\nrust_library(\n    name = \"syn\",\n    deps = [\n        \"@crates__proc-macro2-1.0.92//:proc_macro2\",\n        \"@crates__quote-1.0.37//:quote\",\n        \"@crates__unicode-ident-1.0.14//:unicode_ident\",\n    ],\n    compile_data = glob(\n        allow_empty = True,\n        include = [\"**\"],\n        exclude = [\n            \"**/* *\",\n            \".tmp_git_root/**/*\",\n            \"BUILD\",\n            \"BUILD.bazel\",\n            \"WORKSPACE\",\n            \"WORKSPACE.bazel\",\n        ],\n    ),\n    crate_features = [\n        \"clone-impls\",\n        \"default\",\n        \"derive\",\n        \"extra-traits\",\n        \"full\",\n        \"parsing\",\n        \"printing\",\n        \"proc-macro\",\n        \"visit\",\n        \"visit-mut\",\n    ],\n    crate_root = \"src/lib.rs\",\n    edition = \"2021\",\n    rustc_flags = [\n        \"--cap-lints=allow\",\n    ],\n    srcs = glob(\n        allow_empty = True,\n        include = [\"**/*.rs\"],\n    ),\n    tags = [\n        \"cargo-bazel\",\n        \"crate-name=syn\",\n        \"manual\",\n        \"noclippy\",\n        \"norustfmt\",\n    ],\n    target_compatible_with = select({\n        \"@rules_rust//rust/platform:aarch64-apple-darwin\": [],\n        \"@rules_rust//rust/platform:aarch64-unknown-linux-gnu\": [],\n        \"@rules_rust//rust/platform:x86_64-unknown-linux-gnu\": [],\n        \"//conditions:default\": [\"@platforms//:incompatible\"],\n    }),\n    version = \"2.0.91\",\n)\n"
            }
          },
          "crates__thiserror-1.0.69": {
            "repoRuleId": "@@bazel_tools//tools/build_defs/repo:http.bzl%http_archive",
            "attributes": {
              "patch_args": [],
              "patch_tool": "",
              "patches": [],
              "remote_patch_strip": 1,
              "sha256": "b6aaf5339b578ea85b50e080feb250a3e8ae8cfcdff9a461c9ec2904bc923f52",
              "type": "tar.gz",
              "urls": [
                "https://static.crates.io/crates/thiserror/1.0.69/download"
              ],
              "strip_prefix": "thiserror-1.0.69",
              "build_file_content": "###############################################################################\n# @generated\n# DO NOT MODIFY: This file is auto-generated by a crate_universe tool. To \n# regenerate this file, run the following:\n#\n#     bazel mod show_repo 'zml'\n###############################################################################\n\nload(\"@rules_rust//cargo:defs.bzl\", \"cargo_build_script\")\n\nload(\"@rules_rust//rust:defs.bzl\", \"rust_library\")\n\n# buildifier: disable=bzl-visibility\nload(\"@rules_rust//crate_universe/private:selects.bzl\", \"selects\")\n\npackage(default_visibility = [\"//visibility:public\"])\n\nrust_library(\n    name = \"thiserror\",\n    deps = [\n        \"@crates__thiserror-1.0.69//:build_script_build\",\n    ],\n    proc_macro_deps = [\n        \"@crates__thiserror-impl-1.0.69//:thiserror_impl\",\n    ],\n    compile_data = glob(\n        allow_empty = True,\n        include = [\"**\"],\n        exclude = [\n            \"**/* *\",\n            \".tmp_git_root/**/*\",\n            \"BUILD\",\n            \"BUILD.bazel\",\n            \"WORKSPACE\",\n            \"WORKSPACE.bazel\",\n        ],\n    ),\n    crate_root = \"src/lib.rs\",\n    edition = \"2021\",\n    rustc_flags = [\n        \"--cap-lints=allow\",\n    ],\n    srcs = glob(\n        allow_empty = True,\n        include = [\"**/*.rs\"],\n    ),\n    tags = [\n        \"cargo-bazel\",\n        \"crate-name=thiserror\",\n        \"manual\",\n        \"noclippy\",\n        \"norustfmt\",\n    ],\n    target_compatible_with = select({\n        \"@rules_rust//rust/platform:aarch64-apple-darwin\": [],\n        \"@rules_rust//rust/platform:aarch64-unknown-linux-gnu\": [],\n        \"@rules_rust//rust/platform:x86_64-unknown-linux-gnu\": [],\n        \"//conditions:default\": [\"@platforms//:incompatible\"],\n    }),\n    version = \"1.0.69\",\n)\n\ncargo_build_script(\n    name = \"_bs\",\n    compile_data = glob(\n        allow_empty = True,\n        include = [\"**\"],\n        exclude = [\n            \"**/* *\",\n            \"**/*.rs\",\n            \".tmp_git_root/**/*\",\n            \"BUILD\",\n            \"BUILD.bazel\",\n            \"WORKSPACE\",\n            \"WORKSPACE.bazel\",\n        ],\n    ),\n    crate_name = \"build_script_build\",\n    crate_root = \"build.rs\",\n    data = glob(\n        allow_empty = True,\n        include = [\"**\"],\n        exclude = [\n            \"**/* *\",\n            \".tmp_git_root/**/*\",\n            \"BUILD\",\n            \"BUILD.bazel\",\n            \"WORKSPACE\",\n            \"WORKSPACE.bazel\",\n        ],\n    ),\n    edition = \"2021\",\n    pkg_name = \"thiserror\",\n    rustc_flags = [\n        \"--cap-lints=allow\",\n    ],\n    srcs = glob(\n        allow_empty = True,\n        include = [\"**/*.rs\"],\n    ),\n    tags = [\n        \"cargo-bazel\",\n        \"crate-name=thiserror\",\n        \"manual\",\n        \"noclippy\",\n        \"norustfmt\",\n    ],\n    version = \"1.0.69\",\n    visibility = [\"//visibility:private\"],\n)\n\nalias(\n    name = \"build_script_build\",\n    actual = \":_bs\",\n    tags = [\"manual\"],\n)\n"
            }
          },
          "crates__thiserror-impl-1.0.69": {
            "repoRuleId": "@@bazel_tools//tools/build_defs/repo:http.bzl%http_archive",
            "attributes": {
              "patch_args": [],
              "patch_tool": "",
              "patches": [],
              "remote_patch_strip": 1,
              "sha256": "4fee6c4efc90059e10f81e6d42c60a18f76588c3d74cb83a0b242a2b6c7504c1",
              "type": "tar.gz",
              "urls": [
                "https://static.crates.io/crates/thiserror-impl/1.0.69/download"
              ],
              "strip_prefix": "thiserror-impl-1.0.69",
              "build_file_content": "###############################################################################\n# @generated\n# DO NOT MODIFY: This file is auto-generated by a crate_universe tool. To \n# regenerate this file, run the following:\n#\n#     bazel mod show_repo 'zml'\n###############################################################################\n\nload(\"@rules_rust//rust:defs.bzl\", \"rust_proc_macro\")\n\n# buildifier: disable=bzl-visibility\nload(\"@rules_rust//crate_universe/private:selects.bzl\", \"selects\")\n\npackage(default_visibility = [\"//visibility:public\"])\n\nrust_proc_macro(\n    name = \"thiserror_impl\",\n    deps = [\n        \"@crates__proc-macro2-1.0.92//:proc_macro2\",\n        \"@crates__quote-1.0.37//:quote\",\n        \"@crates__syn-2.0.91//:syn\",\n    ],\n    compile_data = glob(\n        allow_empty = True,\n        include = [\"**\"],\n        exclude = [\n            \"**/* *\",\n            \".tmp_git_root/**/*\",\n            \"BUILD\",\n            \"BUILD.bazel\",\n            \"WORKSPACE\",\n            \"WORKSPACE.bazel\",\n        ],\n    ),\n    crate_root = \"src/lib.rs\",\n    edition = \"2021\",\n    rustc_flags = [\n        \"--cap-lints=allow\",\n    ],\n    srcs = glob(\n        allow_empty = True,\n        include = [\"**/*.rs\"],\n    ),\n    tags = [\n        \"cargo-bazel\",\n        \"crate-name=thiserror-impl\",\n        \"manual\",\n        \"noclippy\",\n        \"norustfmt\",\n    ],\n    target_compatible_with = select({\n        \"@rules_rust//rust/platform:aarch64-apple-darwin\": [],\n        \"@rules_rust//rust/platform:aarch64-unknown-linux-gnu\": [],\n        \"@rules_rust//rust/platform:x86_64-unknown-linux-gnu\": [],\n        \"//conditions:default\": [\"@platforms//:incompatible\"],\n    }),\n    version = \"1.0.69\",\n)\n"
            }
          },
          "crates__tokenizers-0.21.0": {
            "repoRuleId": "@@bazel_tools//tools/build_defs/repo:http.bzl%http_archive",
            "attributes": {
              "patch_args": [],
              "patch_tool": "",
              "patches": [],
              "remote_patch_strip": 1,
              "sha256": "9ecededfed68a69bc657e486510089e255e53c3d38cc7d4d59c8742668ca2cae",
              "type": "tar.gz",
              "urls": [
                "https://static.crates.io/crates/tokenizers/0.21.0/download"
              ],
              "strip_prefix": "tokenizers-0.21.0",
              "build_file_content": "###############################################################################\n# @generated\n# DO NOT MODIFY: This file is auto-generated by a crate_universe tool. To \n# regenerate this file, run the following:\n#\n#     bazel mod show_repo 'zml'\n###############################################################################\n\nload(\"@rules_rust//rust:defs.bzl\", \"rust_library\")\n\n# buildifier: disable=bzl-visibility\nload(\"@rules_rust//crate_universe/private:selects.bzl\", \"selects\")\n\npackage(default_visibility = [\"//visibility:public\"])\n\nrust_library(\n    name = \"tokenizers\",\n    deps = [\n        \"@crates__aho-corasick-1.1.3//:aho_corasick\",\n        \"@crates__derive_builder-0.20.2//:derive_builder\",\n        \"@crates__esaxx-rs-0.1.10//:esaxx_rs\",\n        \"@crates__fancy-regex-0.13.0//:fancy_regex\",\n        \"@crates__getrandom-0.2.15//:getrandom\",\n        \"@crates__itertools-0.12.1//:itertools\",\n        \"@crates__lazy_static-1.5.0//:lazy_static\",\n        \"@crates__log-0.4.22//:log\",\n        \"@crates__macro_rules_attribute-0.2.0//:macro_rules_attribute\",\n        \"@crates__monostate-0.1.13//:monostate\",\n        \"@crates__rand-0.8.5//:rand\",\n        \"@crates__rayon-1.10.0//:rayon\",\n        \"@crates__rayon-cond-0.3.0//:rayon_cond\",\n        \"@crates__regex-1.11.1//:regex\",\n        \"@crates__regex-syntax-0.8.5//:regex_syntax\",\n        \"@crates__serde-1.0.216//:serde\",\n        \"@crates__serde_json-1.0.134//:serde_json\",\n        \"@crates__spm_precompiled-0.1.4//:spm_precompiled\",\n        \"@crates__thiserror-1.0.69//:thiserror\",\n        \"@crates__unicode-normalization-alignments-0.1.12//:unicode_normalization_alignments\",\n        \"@crates__unicode-segmentation-1.12.0//:unicode_segmentation\",\n        \"@crates__unicode_categories-0.1.1//:unicode_categories\",\n    ],\n    proc_macro_deps = [\n        \"@crates__paste-1.0.15//:paste\",\n    ],\n    compile_data = glob(\n        allow_empty = True,\n        include = [\"**\"],\n        exclude = [\n            \"**/* *\",\n            \".tmp_git_root/**/*\",\n            \"BUILD\",\n            \"BUILD.bazel\",\n            \"WORKSPACE\",\n            \"WORKSPACE.bazel\",\n        ],\n    ),\n    crate_features = [\n        \"fancy-regex\",\n        \"unstable_wasm\",\n    ],\n    crate_root = \"src/lib.rs\",\n    edition = \"2018\",\n    rustc_flags = [\n        \"--cap-lints=allow\",\n    ],\n    srcs = glob(\n        allow_empty = True,\n        include = [\"**/*.rs\"],\n    ),\n    tags = [\n        \"cargo-bazel\",\n        \"crate-name=tokenizers\",\n        \"manual\",\n        \"noclippy\",\n        \"norustfmt\",\n    ],\n    target_compatible_with = select({\n        \"@rules_rust//rust/platform:aarch64-apple-darwin\": [],\n        \"@rules_rust//rust/platform:aarch64-unknown-linux-gnu\": [],\n        \"@rules_rust//rust/platform:x86_64-unknown-linux-gnu\": [],\n        \"//conditions:default\": [\"@platforms//:incompatible\"],\n    }),\n    version = \"0.21.0\",\n)\n"
            }
          },
          "crates__unicode-ident-1.0.14": {
            "repoRuleId": "@@bazel_tools//tools/build_defs/repo:http.bzl%http_archive",
            "attributes": {
              "patch_args": [],
              "patch_tool": "",
              "patches": [],
              "remote_patch_strip": 1,
              "sha256": "adb9e6ca4f869e1180728b7950e35922a7fc6397f7b641499e8f3ef06e50dc83",
              "type": "tar.gz",
              "urls": [
                "https://static.crates.io/crates/unicode-ident/1.0.14/download"
              ],
              "strip_prefix": "unicode-ident-1.0.14",
              "build_file_content": "###############################################################################\n# @generated\n# DO NOT MODIFY: This file is auto-generated by a crate_universe tool. To \n# regenerate this file, run the following:\n#\n#     bazel mod show_repo 'zml'\n###############################################################################\n\nload(\"@rules_rust//rust:defs.bzl\", \"rust_library\")\n\n# buildifier: disable=bzl-visibility\nload(\"@rules_rust//crate_universe/private:selects.bzl\", \"selects\")\n\npackage(default_visibility = [\"//visibility:public\"])\n\nrust_library(\n    name = \"unicode_ident\",\n    compile_data = glob(\n        allow_empty = True,\n        include = [\"**\"],\n        exclude = [\n            \"**/* *\",\n            \".tmp_git_root/**/*\",\n            \"BUILD\",\n            \"BUILD.bazel\",\n            \"WORKSPACE\",\n            \"WORKSPACE.bazel\",\n        ],\n    ),\n    crate_root = \"src/lib.rs\",\n    edition = \"2018\",\n    rustc_flags = [\n        \"--cap-lints=allow\",\n    ],\n    srcs = glob(\n        allow_empty = True,\n        include = [\"**/*.rs\"],\n    ),\n    tags = [\n        \"cargo-bazel\",\n        \"crate-name=unicode-ident\",\n        \"manual\",\n        \"noclippy\",\n        \"norustfmt\",\n    ],\n    target_compatible_with = select({\n        \"@rules_rust//rust/platform:aarch64-apple-darwin\": [],\n        \"@rules_rust//rust/platform:aarch64-unknown-linux-gnu\": [],\n        \"@rules_rust//rust/platform:x86_64-unknown-linux-gnu\": [],\n        \"//conditions:default\": [\"@platforms//:incompatible\"],\n    }),\n    version = \"1.0.14\",\n)\n"
            }
          },
          "crates__unicode-normalization-alignments-0.1.12": {
            "repoRuleId": "@@bazel_tools//tools/build_defs/repo:http.bzl%http_archive",
            "attributes": {
              "patch_args": [],
              "patch_tool": "",
              "patches": [],
              "remote_patch_strip": 1,
              "sha256": "43f613e4fa046e69818dd287fdc4bc78175ff20331479dab6e1b0f98d57062de",
              "type": "tar.gz",
              "urls": [
                "https://static.crates.io/crates/unicode-normalization-alignments/0.1.12/download"
              ],
              "strip_prefix": "unicode-normalization-alignments-0.1.12",
              "build_file_content": "###############################################################################\n# @generated\n# DO NOT MODIFY: This file is auto-generated by a crate_universe tool. To \n# regenerate this file, run the following:\n#\n#     bazel mod show_repo 'zml'\n###############################################################################\n\nload(\"@rules_rust//rust:defs.bzl\", \"rust_library\")\n\n# buildifier: disable=bzl-visibility\nload(\"@rules_rust//crate_universe/private:selects.bzl\", \"selects\")\n\npackage(default_visibility = [\"//visibility:public\"])\n\nrust_library(\n    name = \"unicode_normalization_alignments\",\n    deps = [\n        \"@crates__smallvec-1.13.2//:smallvec\",\n    ],\n    compile_data = glob(\n        allow_empty = True,\n        include = [\"**\"],\n        exclude = [\n            \"**/* *\",\n            \".tmp_git_root/**/*\",\n            \"BUILD\",\n            \"BUILD.bazel\",\n            \"WORKSPACE\",\n            \"WORKSPACE.bazel\",\n        ],\n    ),\n    crate_root = \"src/lib.rs\",\n    edition = \"2015\",\n    rustc_flags = [\n        \"--cap-lints=allow\",\n    ],\n    srcs = glob(\n        allow_empty = True,\n        include = [\"**/*.rs\"],\n    ),\n    tags = [\n        \"cargo-bazel\",\n        \"crate-name=unicode-normalization-alignments\",\n        \"manual\",\n        \"noclippy\",\n        \"norustfmt\",\n    ],\n    target_compatible_with = select({\n        \"@rules_rust//rust/platform:aarch64-apple-darwin\": [],\n        \"@rules_rust//rust/platform:aarch64-unknown-linux-gnu\": [],\n        \"@rules_rust//rust/platform:x86_64-unknown-linux-gnu\": [],\n        \"//conditions:default\": [\"@platforms//:incompatible\"],\n    }),\n    version = \"0.1.12\",\n)\n"
            }
          },
          "crates__unicode-segmentation-1.12.0": {
            "repoRuleId": "@@bazel_tools//tools/build_defs/repo:http.bzl%http_archive",
            "attributes": {
              "patch_args": [],
              "patch_tool": "",
              "patches": [],
              "remote_patch_strip": 1,
              "sha256": "f6ccf251212114b54433ec949fd6a7841275f9ada20dddd2f29e9ceea4501493",
              "type": "tar.gz",
              "urls": [
                "https://static.crates.io/crates/unicode-segmentation/1.12.0/download"
              ],
              "strip_prefix": "unicode-segmentation-1.12.0",
              "build_file_content": "###############################################################################\n# @generated\n# DO NOT MODIFY: This file is auto-generated by a crate_universe tool. To \n# regenerate this file, run the following:\n#\n#     bazel mod show_repo 'zml'\n###############################################################################\n\nload(\"@rules_rust//rust:defs.bzl\", \"rust_library\")\n\n# buildifier: disable=bzl-visibility\nload(\"@rules_rust//crate_universe/private:selects.bzl\", \"selects\")\n\npackage(default_visibility = [\"//visibility:public\"])\n\nrust_library(\n    name = \"unicode_segmentation\",\n    compile_data = glob(\n        allow_empty = True,\n        include = [\"**\"],\n        exclude = [\n            \"**/* *\",\n            \".tmp_git_root/**/*\",\n            \"BUILD\",\n            \"BUILD.bazel\",\n            \"WORKSPACE\",\n            \"WORKSPACE.bazel\",\n        ],\n    ),\n    crate_root = \"src/lib.rs\",\n    edition = \"2018\",\n    rustc_flags = [\n        \"--cap-lints=allow\",\n    ],\n    srcs = glob(\n        allow_empty = True,\n        include = [\"**/*.rs\"],\n    ),\n    tags = [\n        \"cargo-bazel\",\n        \"crate-name=unicode-segmentation\",\n        \"manual\",\n        \"noclippy\",\n        \"norustfmt\",\n    ],\n    target_compatible_with = select({\n        \"@rules_rust//rust/platform:aarch64-apple-darwin\": [],\n        \"@rules_rust//rust/platform:aarch64-unknown-linux-gnu\": [],\n        \"@rules_rust//rust/platform:x86_64-unknown-linux-gnu\": [],\n        \"//conditions:default\": [\"@platforms//:incompatible\"],\n    }),\n    version = \"1.12.0\",\n)\n"
            }
          },
          "crates__unicode_categories-0.1.1": {
            "repoRuleId": "@@bazel_tools//tools/build_defs/repo:http.bzl%http_archive",
            "attributes": {
              "patch_args": [],
              "patch_tool": "",
              "patches": [],
              "remote_patch_strip": 1,
              "sha256": "39ec24b3121d976906ece63c9daad25b85969647682eee313cb5779fdd69e14e",
              "type": "tar.gz",
              "urls": [
                "https://static.crates.io/crates/unicode_categories/0.1.1/download"
              ],
              "strip_prefix": "unicode_categories-0.1.1",
              "build_file_content": "###############################################################################\n# @generated\n# DO NOT MODIFY: This file is auto-generated by a crate_universe tool. To \n# regenerate this file, run the following:\n#\n#     bazel mod show_repo 'zml'\n###############################################################################\n\nload(\"@rules_rust//rust:defs.bzl\", \"rust_library\")\n\n# buildifier: disable=bzl-visibility\nload(\"@rules_rust//crate_universe/private:selects.bzl\", \"selects\")\n\npackage(default_visibility = [\"//visibility:public\"])\n\nrust_library(\n    name = \"unicode_categories\",\n    compile_data = glob(\n        allow_empty = True,\n        include = [\"**\"],\n        exclude = [\n            \"**/* *\",\n            \".tmp_git_root/**/*\",\n            \"BUILD\",\n            \"BUILD.bazel\",\n            \"WORKSPACE\",\n            \"WORKSPACE.bazel\",\n        ],\n    ),\n    crate_root = \"src/lib.rs\",\n    edition = \"2015\",\n    rustc_flags = [\n        \"--cap-lints=allow\",\n    ],\n    srcs = glob(\n        allow_empty = True,\n        include = [\"**/*.rs\"],\n    ),\n    tags = [\n        \"cargo-bazel\",\n        \"crate-name=unicode_categories\",\n        \"manual\",\n        \"noclippy\",\n        \"norustfmt\",\n    ],\n    target_compatible_with = select({\n        \"@rules_rust//rust/platform:aarch64-apple-darwin\": [],\n        \"@rules_rust//rust/platform:aarch64-unknown-linux-gnu\": [],\n        \"@rules_rust//rust/platform:x86_64-unknown-linux-gnu\": [],\n        \"//conditions:default\": [\"@platforms//:incompatible\"],\n    }),\n    version = \"0.1.1\",\n)\n"
            }
          },
          "crates__wasi-0.11.0-wasi-snapshot-preview1": {
            "repoRuleId": "@@bazel_tools//tools/build_defs/repo:http.bzl%http_archive",
            "attributes": {
              "patch_args": [],
              "patch_tool": "",
              "patches": [],
              "remote_patch_strip": 1,
              "sha256": "9c8d87e72b64a3b4db28d11ce29237c246188f4f51057d65a7eab63b7987e423",
              "type": "tar.gz",
              "urls": [
                "https://static.crates.io/crates/wasi/0.11.0+wasi-snapshot-preview1/download"
              ],
              "strip_prefix": "wasi-0.11.0+wasi-snapshot-preview1",
              "build_file_content": "###############################################################################\n# @generated\n# DO NOT MODIFY: This file is auto-generated by a crate_universe tool. To \n# regenerate this file, run the following:\n#\n#     bazel mod show_repo 'zml'\n###############################################################################\n\nload(\"@rules_rust//rust:defs.bzl\", \"rust_library\")\n\n# buildifier: disable=bzl-visibility\nload(\"@rules_rust//crate_universe/private:selects.bzl\", \"selects\")\n\npackage(default_visibility = [\"//visibility:public\"])\n\nrust_library(\n    name = \"wasi\",\n    compile_data = glob(\n        allow_empty = True,\n        include = [\"**\"],\n        exclude = [\n            \"**/* *\",\n            \".tmp_git_root/**/*\",\n            \"BUILD\",\n            \"BUILD.bazel\",\n            \"WORKSPACE\",\n            \"WORKSPACE.bazel\",\n        ],\n    ),\n    crate_root = \"src/lib.rs\",\n    edition = \"2018\",\n    rustc_flags = [\n        \"--cap-lints=allow\",\n    ],\n    srcs = glob(\n        allow_empty = True,\n        include = [\"**/*.rs\"],\n    ),\n    tags = [\n        \"cargo-bazel\",\n        \"crate-name=wasi\",\n        \"manual\",\n        \"noclippy\",\n        \"norustfmt\",\n    ],\n    target_compatible_with = select({\n        \"@rules_rust//rust/platform:aarch64-apple-darwin\": [],\n        \"@rules_rust//rust/platform:aarch64-unknown-linux-gnu\": [],\n        \"@rules_rust//rust/platform:x86_64-unknown-linux-gnu\": [],\n        \"//conditions:default\": [\"@platforms//:incompatible\"],\n    }),\n    version = \"0.11.0+wasi-snapshot-preview1\",\n)\n"
            }
          },
          "crates__wasm-bindgen-0.2.99": {
            "repoRuleId": "@@bazel_tools//tools/build_defs/repo:http.bzl%http_archive",
            "attributes": {
              "patch_args": [],
              "patch_tool": "",
              "patches": [],
              "remote_patch_strip": 1,
              "sha256": "a474f6281d1d70c17ae7aa6a613c87fce69a127e2624002df63dcb39d6cf6396",
              "type": "tar.gz",
              "urls": [
                "https://static.crates.io/crates/wasm-bindgen/0.2.99/download"
              ],
              "strip_prefix": "wasm-bindgen-0.2.99",
              "build_file_content": "###############################################################################\n# @generated\n# DO NOT MODIFY: This file is auto-generated by a crate_universe tool. To \n# regenerate this file, run the following:\n#\n#     bazel mod show_repo 'zml'\n###############################################################################\n\nload(\"@rules_rust//cargo:defs.bzl\", \"cargo_build_script\")\n\nload(\"@rules_rust//rust:defs.bzl\", \"rust_library\")\n\n# buildifier: disable=bzl-visibility\nload(\"@rules_rust//crate_universe/private:selects.bzl\", \"selects\")\n\npackage(default_visibility = [\"//visibility:public\"])\n\nrust_library(\n    name = \"wasm_bindgen\",\n    deps = [\n        \"@crates__cfg-if-1.0.0//:cfg_if\",\n        \"@crates__once_cell-1.20.2//:once_cell\",\n        \"@crates__wasm-bindgen-0.2.99//:build_script_build\",\n    ],\n    proc_macro_deps = [\n        \"@crates__wasm-bindgen-macro-0.2.99//:wasm_bindgen_macro\",\n    ],\n    compile_data = glob(\n        allow_empty = True,\n        include = [\"**\"],\n        exclude = [\n            \"**/* *\",\n            \".tmp_git_root/**/*\",\n            \"BUILD\",\n            \"BUILD.bazel\",\n            \"WORKSPACE\",\n            \"WORKSPACE.bazel\",\n        ],\n    ),\n    crate_root = \"src/lib.rs\",\n    edition = \"2021\",\n    rustc_flags = [\n        \"--cap-lints=allow\",\n    ],\n    srcs = glob(\n        allow_empty = True,\n        include = [\"**/*.rs\"],\n    ),\n    tags = [\n        \"cargo-bazel\",\n        \"crate-name=wasm-bindgen\",\n        \"manual\",\n        \"noclippy\",\n        \"norustfmt\",\n    ],\n    target_compatible_with = select({\n        \"@rules_rust//rust/platform:aarch64-apple-darwin\": [],\n        \"@rules_rust//rust/platform:aarch64-unknown-linux-gnu\": [],\n        \"@rules_rust//rust/platform:x86_64-unknown-linux-gnu\": [],\n        \"//conditions:default\": [\"@platforms//:incompatible\"],\n    }),\n    version = \"0.2.99\",\n)\n\ncargo_build_script(\n    name = \"_bs\",\n    compile_data = glob(\n        allow_empty = True,\n        include = [\"**\"],\n        exclude = [\n            \"**/* *\",\n            \"**/*.rs\",\n            \".tmp_git_root/**/*\",\n            \"BUILD\",\n            \"BUILD.bazel\",\n            \"WORKSPACE\",\n            \"WORKSPACE.bazel\",\n        ],\n    ),\n    crate_name = \"build_script_build\",\n    crate_root = \"build.rs\",\n    data = glob(\n        allow_empty = True,\n        include = [\"**\"],\n        exclude = [\n            \"**/* *\",\n            \".tmp_git_root/**/*\",\n            \"BUILD\",\n            \"BUILD.bazel\",\n            \"WORKSPACE\",\n            \"WORKSPACE.bazel\",\n        ],\n    ),\n    edition = \"2021\",\n    pkg_name = \"wasm-bindgen\",\n    rustc_flags = [\n        \"--cap-lints=allow\",\n    ],\n    srcs = glob(\n        allow_empty = True,\n        include = [\"**/*.rs\"],\n    ),\n    tags = [\n        \"cargo-bazel\",\n        \"crate-name=wasm-bindgen\",\n        \"manual\",\n        \"noclippy\",\n        \"norustfmt\",\n    ],\n    version = \"0.2.99\",\n    visibility = [\"//visibility:private\"],\n)\n\nalias(\n    name = \"build_script_build\",\n    actual = \":_bs\",\n    tags = [\"manual\"],\n)\n"
            }
          },
          "crates__wasm-bindgen-backend-0.2.99": {
            "repoRuleId": "@@bazel_tools//tools/build_defs/repo:http.bzl%http_archive",
            "attributes": {
              "patch_args": [],
              "patch_tool": "",
              "patches": [],
              "remote_patch_strip": 1,
              "sha256": "5f89bb38646b4f81674e8f5c3fb81b562be1fd936d84320f3264486418519c79",
              "type": "tar.gz",
              "urls": [
                "https://static.crates.io/crates/wasm-bindgen-backend/0.2.99/download"
              ],
              "strip_prefix": "wasm-bindgen-backend-0.2.99",
              "build_file_content": "###############################################################################\n# @generated\n# DO NOT MODIFY: This file is auto-generated by a crate_universe tool. To \n# regenerate this file, run the following:\n#\n#     bazel mod show_repo 'zml'\n###############################################################################\n\nload(\"@rules_rust//rust:defs.bzl\", \"rust_library\")\n\n# buildifier: disable=bzl-visibility\nload(\"@rules_rust//crate_universe/private:selects.bzl\", \"selects\")\n\npackage(default_visibility = [\"//visibility:public\"])\n\nrust_library(\n    name = \"wasm_bindgen_backend\",\n    deps = [\n        \"@crates__bumpalo-3.16.0//:bumpalo\",\n        \"@crates__log-0.4.22//:log\",\n        \"@crates__proc-macro2-1.0.92//:proc_macro2\",\n        \"@crates__quote-1.0.37//:quote\",\n        \"@crates__syn-2.0.91//:syn\",\n        \"@crates__wasm-bindgen-shared-0.2.99//:wasm_bindgen_shared\",\n    ],\n    compile_data = glob(\n        allow_empty = True,\n        include = [\"**\"],\n        exclude = [\n            \"**/* *\",\n            \".tmp_git_root/**/*\",\n            \"BUILD\",\n            \"BUILD.bazel\",\n            \"WORKSPACE\",\n            \"WORKSPACE.bazel\",\n        ],\n    ),\n    crate_root = \"src/lib.rs\",\n    edition = \"2021\",\n    rustc_flags = [\n        \"--cap-lints=allow\",\n    ],\n    srcs = glob(\n        allow_empty = True,\n        include = [\"**/*.rs\"],\n    ),\n    tags = [\n        \"cargo-bazel\",\n        \"crate-name=wasm-bindgen-backend\",\n        \"manual\",\n        \"noclippy\",\n        \"norustfmt\",\n    ],\n    target_compatible_with = select({\n        \"@rules_rust//rust/platform:aarch64-apple-darwin\": [],\n        \"@rules_rust//rust/platform:aarch64-unknown-linux-gnu\": [],\n        \"@rules_rust//rust/platform:x86_64-unknown-linux-gnu\": [],\n        \"//conditions:default\": [\"@platforms//:incompatible\"],\n    }),\n    version = \"0.2.99\",\n)\n"
            }
          },
          "crates__wasm-bindgen-macro-0.2.99": {
            "repoRuleId": "@@bazel_tools//tools/build_defs/repo:http.bzl%http_archive",
            "attributes": {
              "patch_args": [],
              "patch_tool": "",
              "patches": [],
              "remote_patch_strip": 1,
              "sha256": "2cc6181fd9a7492eef6fef1f33961e3695e4579b9872a6f7c83aee556666d4fe",
              "type": "tar.gz",
              "urls": [
                "https://static.crates.io/crates/wasm-bindgen-macro/0.2.99/download"
              ],
              "strip_prefix": "wasm-bindgen-macro-0.2.99",
              "build_file_content": "###############################################################################\n# @generated\n# DO NOT MODIFY: This file is auto-generated by a crate_universe tool. To \n# regenerate this file, run the following:\n#\n#     bazel mod show_repo 'zml'\n###############################################################################\n\nload(\"@rules_rust//rust:defs.bzl\", \"rust_proc_macro\")\n\n# buildifier: disable=bzl-visibility\nload(\"@rules_rust//crate_universe/private:selects.bzl\", \"selects\")\n\npackage(default_visibility = [\"//visibility:public\"])\n\nrust_proc_macro(\n    name = \"wasm_bindgen_macro\",\n    deps = [\n        \"@crates__quote-1.0.37//:quote\",\n        \"@crates__wasm-bindgen-macro-support-0.2.99//:wasm_bindgen_macro_support\",\n    ],\n    compile_data = glob(\n        allow_empty = True,\n        include = [\"**\"],\n        exclude = [\n            \"**/* *\",\n            \".tmp_git_root/**/*\",\n            \"BUILD\",\n            \"BUILD.bazel\",\n            \"WORKSPACE\",\n            \"WORKSPACE.bazel\",\n        ],\n    ),\n    crate_root = \"src/lib.rs\",\n    edition = \"2021\",\n    rustc_flags = [\n        \"--cap-lints=allow\",\n    ],\n    srcs = glob(\n        allow_empty = True,\n        include = [\"**/*.rs\"],\n    ),\n    tags = [\n        \"cargo-bazel\",\n        \"crate-name=wasm-bindgen-macro\",\n        \"manual\",\n        \"noclippy\",\n        \"norustfmt\",\n    ],\n    target_compatible_with = select({\n        \"@rules_rust//rust/platform:aarch64-apple-darwin\": [],\n        \"@rules_rust//rust/platform:aarch64-unknown-linux-gnu\": [],\n        \"@rules_rust//rust/platform:x86_64-unknown-linux-gnu\": [],\n        \"//conditions:default\": [\"@platforms//:incompatible\"],\n    }),\n    version = \"0.2.99\",\n)\n"
            }
          },
          "crates__wasm-bindgen-macro-support-0.2.99": {
            "repoRuleId": "@@bazel_tools//tools/build_defs/repo:http.bzl%http_archive",
            "attributes": {
              "patch_args": [],
              "patch_tool": "",
              "patches": [],
              "remote_patch_strip": 1,
              "sha256": "30d7a95b763d3c45903ed6c81f156801839e5ee968bb07e534c44df0fcd330c2",
              "type": "tar.gz",
              "urls": [
                "https://static.crates.io/crates/wasm-bindgen-macro-support/0.2.99/download"
              ],
              "strip_prefix": "wasm-bindgen-macro-support-0.2.99",
              "build_file_content": "###############################################################################\n# @generated\n# DO NOT MODIFY: This file is auto-generated by a crate_universe tool. To \n# regenerate this file, run the following:\n#\n#     bazel mod show_repo 'zml'\n###############################################################################\n\nload(\"@rules_rust//rust:defs.bzl\", \"rust_library\")\n\n# buildifier: disable=bzl-visibility\nload(\"@rules_rust//crate_universe/private:selects.bzl\", \"selects\")\n\npackage(default_visibility = [\"//visibility:public\"])\n\nrust_library(\n    name = \"wasm_bindgen_macro_support\",\n    deps = [\n        \"@crates__proc-macro2-1.0.92//:proc_macro2\",\n        \"@crates__quote-1.0.37//:quote\",\n        \"@crates__syn-2.0.91//:syn\",\n        \"@crates__wasm-bindgen-backend-0.2.99//:wasm_bindgen_backend\",\n        \"@crates__wasm-bindgen-shared-0.2.99//:wasm_bindgen_shared\",\n    ],\n    compile_data = glob(\n        allow_empty = True,\n        include = [\"**\"],\n        exclude = [\n            \"**/* *\",\n            \".tmp_git_root/**/*\",\n            \"BUILD\",\n            \"BUILD.bazel\",\n            \"WORKSPACE\",\n            \"WORKSPACE.bazel\",\n        ],\n    ),\n    crate_root = \"src/lib.rs\",\n    edition = \"2021\",\n    rustc_flags = [\n        \"--cap-lints=allow\",\n    ],\n    srcs = glob(\n        allow_empty = True,\n        include = [\"**/*.rs\"],\n    ),\n    tags = [\n        \"cargo-bazel\",\n        \"crate-name=wasm-bindgen-macro-support\",\n        \"manual\",\n        \"noclippy\",\n        \"norustfmt\",\n    ],\n    target_compatible_with = select({\n        \"@rules_rust//rust/platform:aarch64-apple-darwin\": [],\n        \"@rules_rust//rust/platform:aarch64-unknown-linux-gnu\": [],\n        \"@rules_rust//rust/platform:x86_64-unknown-linux-gnu\": [],\n        \"//conditions:default\": [\"@platforms//:incompatible\"],\n    }),\n    version = \"0.2.99\",\n)\n"
            }
          },
          "crates__wasm-bindgen-shared-0.2.99": {
            "repoRuleId": "@@bazel_tools//tools/build_defs/repo:http.bzl%http_archive",
            "attributes": {
              "patch_args": [],
              "patch_tool": "",
              "patches": [],
              "remote_patch_strip": 1,
              "sha256": "943aab3fdaaa029a6e0271b35ea10b72b943135afe9bffca82384098ad0e06a6",
              "type": "tar.gz",
              "urls": [
                "https://static.crates.io/crates/wasm-bindgen-shared/0.2.99/download"
              ],
              "strip_prefix": "wasm-bindgen-shared-0.2.99",
              "build_file_content": "###############################################################################\n# @generated\n# DO NOT MODIFY: This file is auto-generated by a crate_universe tool. To \n# regenerate this file, run the following:\n#\n#     bazel mod show_repo 'zml'\n###############################################################################\n\nload(\"@rules_rust//cargo:defs.bzl\", \"cargo_build_script\")\n\nload(\"@rules_rust//rust:defs.bzl\", \"rust_library\")\n\n# buildifier: disable=bzl-visibility\nload(\"@rules_rust//crate_universe/private:selects.bzl\", \"selects\")\n\npackage(default_visibility = [\"//visibility:public\"])\n\nrust_library(\n    name = \"wasm_bindgen_shared\",\n    deps = [\n        \"@crates__wasm-bindgen-shared-0.2.99//:build_script_build\",\n    ],\n    compile_data = glob(\n        allow_empty = True,\n        include = [\"**\"],\n        exclude = [\n            \"**/* *\",\n            \".tmp_git_root/**/*\",\n            \"BUILD\",\n            \"BUILD.bazel\",\n            \"WORKSPACE\",\n            \"WORKSPACE.bazel\",\n        ],\n    ),\n    crate_root = \"src/lib.rs\",\n    edition = \"2021\",\n    rustc_flags = [\n        \"--cap-lints=allow\",\n    ],\n    srcs = glob(\n        allow_empty = True,\n        include = [\"**/*.rs\"],\n    ),\n    tags = [\n        \"cargo-bazel\",\n        \"crate-name=wasm-bindgen-shared\",\n        \"manual\",\n        \"noclippy\",\n        \"norustfmt\",\n    ],\n    target_compatible_with = select({\n        \"@rules_rust//rust/platform:aarch64-apple-darwin\": [],\n        \"@rules_rust//rust/platform:aarch64-unknown-linux-gnu\": [],\n        \"@rules_rust//rust/platform:x86_64-unknown-linux-gnu\": [],\n        \"//conditions:default\": [\"@platforms//:incompatible\"],\n    }),\n    version = \"0.2.99\",\n)\n\ncargo_build_script(\n    name = \"_bs\",\n    compile_data = glob(\n        allow_empty = True,\n        include = [\"**\"],\n        exclude = [\n            \"**/* *\",\n            \"**/*.rs\",\n            \".tmp_git_root/**/*\",\n            \"BUILD\",\n            \"BUILD.bazel\",\n            \"WORKSPACE\",\n            \"WORKSPACE.bazel\",\n        ],\n    ),\n    crate_name = \"build_script_build\",\n    crate_root = \"build.rs\",\n    data = glob(\n        allow_empty = True,\n        include = [\"**\"],\n        exclude = [\n            \"**/* *\",\n            \".tmp_git_root/**/*\",\n            \"BUILD\",\n            \"BUILD.bazel\",\n            \"WORKSPACE\",\n            \"WORKSPACE.bazel\",\n        ],\n    ),\n    edition = \"2021\",\n    links = \"wasm_bindgen\",\n    pkg_name = \"wasm-bindgen-shared\",\n    rustc_flags = [\n        \"--cap-lints=allow\",\n    ],\n    srcs = glob(\n        allow_empty = True,\n        include = [\"**/*.rs\"],\n    ),\n    tags = [\n        \"cargo-bazel\",\n        \"crate-name=wasm-bindgen-shared\",\n        \"manual\",\n        \"noclippy\",\n        \"norustfmt\",\n    ],\n    version = \"0.2.99\",\n    visibility = [\"//visibility:private\"],\n)\n\nalias(\n    name = \"build_script_build\",\n    actual = \":_bs\",\n    tags = [\"manual\"],\n)\n"
            }
          },
          "crates__zerocopy-0.7.35": {
            "repoRuleId": "@@bazel_tools//tools/build_defs/repo:http.bzl%http_archive",
            "attributes": {
              "patch_args": [],
              "patch_tool": "",
              "patches": [],
              "remote_patch_strip": 1,
              "sha256": "1b9b4fd18abc82b8136838da5d50bae7bdea537c574d8dc1a34ed098d6c166f0",
              "type": "tar.gz",
              "urls": [
                "https://static.crates.io/crates/zerocopy/0.7.35/download"
              ],
              "strip_prefix": "zerocopy-0.7.35",
              "build_file_content": "###############################################################################\n# @generated\n# DO NOT MODIFY: This file is auto-generated by a crate_universe tool. To \n# regenerate this file, run the following:\n#\n#     bazel mod show_repo 'zml'\n###############################################################################\n\nload(\"@rules_rust//rust:defs.bzl\", \"rust_library\")\n\n# buildifier: disable=bzl-visibility\nload(\"@rules_rust//crate_universe/private:selects.bzl\", \"selects\")\n\npackage(default_visibility = [\"//visibility:public\"])\n\nrust_library(\n    name = \"zerocopy\",\n    deps = [\n        \"@crates__byteorder-1.5.0//:byteorder\",\n    ],\n    proc_macro_deps = [\n        \"@crates__zerocopy-derive-0.7.35//:zerocopy_derive\",\n    ],\n    compile_data = glob(\n        allow_empty = True,\n        include = [\"**\"],\n        exclude = [\n            \"**/* *\",\n            \".tmp_git_root/**/*\",\n            \"BUILD\",\n            \"BUILD.bazel\",\n            \"WORKSPACE\",\n            \"WORKSPACE.bazel\",\n        ],\n    ),\n    crate_features = [\n        \"byteorder\",\n        \"default\",\n        \"derive\",\n        \"simd\",\n        \"zerocopy-derive\",\n    ],\n    crate_root = \"src/lib.rs\",\n    edition = \"2018\",\n    rustc_flags = [\n        \"--cap-lints=allow\",\n    ],\n    srcs = glob(\n        allow_empty = True,\n        include = [\"**/*.rs\"],\n    ),\n    tags = [\n        \"cargo-bazel\",\n        \"crate-name=zerocopy\",\n        \"manual\",\n        \"noclippy\",\n        \"norustfmt\",\n    ],\n    target_compatible_with = select({\n        \"@rules_rust//rust/platform:aarch64-apple-darwin\": [],\n        \"@rules_rust//rust/platform:aarch64-unknown-linux-gnu\": [],\n        \"@rules_rust//rust/platform:x86_64-unknown-linux-gnu\": [],\n        \"//conditions:default\": [\"@platforms//:incompatible\"],\n    }),\n    version = \"0.7.35\",\n)\n"
            }
          },
          "crates__zerocopy-derive-0.7.35": {
            "repoRuleId": "@@bazel_tools//tools/build_defs/repo:http.bzl%http_archive",
            "attributes": {
              "patch_args": [],
              "patch_tool": "",
              "patches": [],
              "remote_patch_strip": 1,
              "sha256": "fa4f8080344d4671fb4e831a13ad1e68092748387dfc4f55e356242fae12ce3e",
              "type": "tar.gz",
              "urls": [
                "https://static.crates.io/crates/zerocopy-derive/0.7.35/download"
              ],
              "strip_prefix": "zerocopy-derive-0.7.35",
              "build_file_content": "###############################################################################\n# @generated\n# DO NOT MODIFY: This file is auto-generated by a crate_universe tool. To \n# regenerate this file, run the following:\n#\n#     bazel mod show_repo 'zml'\n###############################################################################\n\nload(\"@rules_rust//rust:defs.bzl\", \"rust_proc_macro\")\n\n# buildifier: disable=bzl-visibility\nload(\"@rules_rust//crate_universe/private:selects.bzl\", \"selects\")\n\npackage(default_visibility = [\"//visibility:public\"])\n\nrust_proc_macro(\n    name = \"zerocopy_derive\",\n    deps = [\n        \"@crates__proc-macro2-1.0.92//:proc_macro2\",\n        \"@crates__quote-1.0.37//:quote\",\n        \"@crates__syn-2.0.91//:syn\",\n    ],\n    compile_data = glob(\n        allow_empty = True,\n        include = [\"**\"],\n        exclude = [\n            \"**/* *\",\n            \".tmp_git_root/**/*\",\n            \"BUILD\",\n            \"BUILD.bazel\",\n            \"WORKSPACE\",\n            \"WORKSPACE.bazel\",\n        ],\n    ),\n    crate_root = \"src/lib.rs\",\n    edition = \"2018\",\n    rustc_flags = [\n        \"--cap-lints=allow\",\n    ],\n    srcs = glob(\n        allow_empty = True,\n        include = [\"**/*.rs\"],\n    ),\n    tags = [\n        \"cargo-bazel\",\n        \"crate-name=zerocopy-derive\",\n        \"manual\",\n        \"noclippy\",\n        \"norustfmt\",\n    ],\n    target_compatible_with = select({\n        \"@rules_rust//rust/platform:aarch64-apple-darwin\": [],\n        \"@rules_rust//rust/platform:aarch64-unknown-linux-gnu\": [],\n        \"@rules_rust//rust/platform:x86_64-unknown-linux-gnu\": [],\n        \"//conditions:default\": [\"@platforms//:incompatible\"],\n    }),\n    version = \"0.7.35\",\n)\n"
            }
          }
        },
        "moduleExtensionMetadata": {
          "useAllRepos": "NO",
          "reproducible": false
        },
        "recordedRepoMappingEntries": [
          [
            "bazel_features+",
            "bazel_features_globals",
            "bazel_features++version_extension+bazel_features_globals"
          ],
          [
            "bazel_features+",
            "bazel_features_version",
            "bazel_features++version_extension+bazel_features_version"
          ],
          [
            "bazel_tools",
            "rules_cc",
            "rules_cc+"
          ],
          [
            "rules_cc+",
            "bazel_tools",
            "bazel_tools"
          ],
          [
            "rules_rust+",
            "bazel_features",
            "bazel_features+"
          ],
          [
            "rules_rust+",
            "bazel_skylib",
            "bazel_skylib+"
          ],
          [
            "rules_rust+",
            "bazel_tools",
            "bazel_tools"
          ],
          [
            "rules_rust+",
            "rules_rust",
            "rules_rust+"
          ],
          [
            "rules_rust+",
            "rust_host_tools",
            "rules_rust++rust_host_tools+rust_host_tools"
          ]
        ]
      }
    },
<<<<<<< HEAD
    "@@upb~//:non_module_deps.bzl%non_module_deps": {
      "general": {
        "bzlTransitiveDigest": "zrC0Xg5rY819dsKgDXDP+eTr1lB/eGewLGy9h4DnUBg=",
        "usagesDigest": "jUN0s3TyKWQVNLdkIwSzKkk73kEAiVZpjP3qSq+wCWA=",
=======
    "@@rules_rust+//crate_universe/private:internal_extensions.bzl%cu_nr": {
      "general": {
        "bzlTransitiveDigest": "IiqHICNdoz5IUOyuGtBHtVW5aqS9OjFQktWJTM4voSc=",
        "usagesDigest": "y6BFi/0Udc5/Shj1dxUxX4jfu5ybjfOiQhztUDSA7ws=",
>>>>>>> 5de2adce
        "recordedFileInputs": {},
        "recordedDirentsInputs": {},
        "envVariables": {},
        "generatedRepoSpecs": {
<<<<<<< HEAD
          "utf8_range": {
            "bzlFile": "@@bazel_tools//tools/build_defs/repo:http.bzl",
            "ruleClassName": "http_archive",
            "attributes": {
              "urls": [
                "https://github.com/protocolbuffers/utf8_range/archive/de0b4a8ff9b5d4c98108bdfe723291a33c52c54f.zip"
              ],
              "strip_prefix": "utf8_range-de0b4a8ff9b5d4c98108bdfe723291a33c52c54f",
              "sha256": "5da960e5e5d92394c809629a03af3c7709d2d3d0ca731dacb3a9fb4bf28f7702"
            }
=======
          "cargo_bazel_bootstrap": {
            "repoRuleId": "@@rules_rust+//cargo/private:cargo_bootstrap.bzl%cargo_bootstrap_repository",
            "attributes": {
              "srcs": [
                "@@rules_rust+//crate_universe:src/api.rs",
                "@@rules_rust+//crate_universe:src/api/lockfile.rs",
                "@@rules_rust+//crate_universe:src/cli.rs",
                "@@rules_rust+//crate_universe:src/cli/generate.rs",
                "@@rules_rust+//crate_universe:src/cli/query.rs",
                "@@rules_rust+//crate_universe:src/cli/render.rs",
                "@@rules_rust+//crate_universe:src/cli/splice.rs",
                "@@rules_rust+//crate_universe:src/cli/vendor.rs",
                "@@rules_rust+//crate_universe:src/config.rs",
                "@@rules_rust+//crate_universe:src/context.rs",
                "@@rules_rust+//crate_universe:src/context/crate_context.rs",
                "@@rules_rust+//crate_universe:src/context/platforms.rs",
                "@@rules_rust+//crate_universe:src/lib.rs",
                "@@rules_rust+//crate_universe:src/lockfile.rs",
                "@@rules_rust+//crate_universe:src/main.rs",
                "@@rules_rust+//crate_universe:src/metadata.rs",
                "@@rules_rust+//crate_universe:src/metadata/cargo_bin.rs",
                "@@rules_rust+//crate_universe:src/metadata/cargo_tree_resolver.rs",
                "@@rules_rust+//crate_universe:src/metadata/cargo_tree_rustc_wrapper.bat",
                "@@rules_rust+//crate_universe:src/metadata/cargo_tree_rustc_wrapper.sh",
                "@@rules_rust+//crate_universe:src/metadata/dependency.rs",
                "@@rules_rust+//crate_universe:src/metadata/metadata_annotation.rs",
                "@@rules_rust+//crate_universe:src/metadata/workspace_discoverer.rs",
                "@@rules_rust+//crate_universe:src/rendering.rs",
                "@@rules_rust+//crate_universe:src/rendering/template_engine.rs",
                "@@rules_rust+//crate_universe:src/rendering/templates/module_bzl.j2",
                "@@rules_rust+//crate_universe:src/rendering/templates/partials/header.j2",
                "@@rules_rust+//crate_universe:src/rendering/templates/partials/module/aliases_map.j2",
                "@@rules_rust+//crate_universe:src/rendering/templates/partials/module/deps_map.j2",
                "@@rules_rust+//crate_universe:src/rendering/templates/partials/module/repo_git.j2",
                "@@rules_rust+//crate_universe:src/rendering/templates/partials/module/repo_http.j2",
                "@@rules_rust+//crate_universe:src/rendering/templates/vendor_module.j2",
                "@@rules_rust+//crate_universe:src/rendering/verbatim/alias_rules.bzl",
                "@@rules_rust+//crate_universe:src/select.rs",
                "@@rules_rust+//crate_universe:src/splicing.rs",
                "@@rules_rust+//crate_universe:src/splicing/cargo_config.rs",
                "@@rules_rust+//crate_universe:src/splicing/crate_index_lookup.rs",
                "@@rules_rust+//crate_universe:src/splicing/splicer.rs",
                "@@rules_rust+//crate_universe:src/test.rs",
                "@@rules_rust+//crate_universe:src/utils.rs",
                "@@rules_rust+//crate_universe:src/utils/starlark.rs",
                "@@rules_rust+//crate_universe:src/utils/starlark/glob.rs",
                "@@rules_rust+//crate_universe:src/utils/starlark/label.rs",
                "@@rules_rust+//crate_universe:src/utils/starlark/select.rs",
                "@@rules_rust+//crate_universe:src/utils/starlark/select_dict.rs",
                "@@rules_rust+//crate_universe:src/utils/starlark/select_list.rs",
                "@@rules_rust+//crate_universe:src/utils/starlark/select_scalar.rs",
                "@@rules_rust+//crate_universe:src/utils/starlark/select_set.rs",
                "@@rules_rust+//crate_universe:src/utils/starlark/serialize.rs",
                "@@rules_rust+//crate_universe:src/utils/starlark/target_compatible_with.rs",
                "@@rules_rust+//crate_universe:src/utils/symlink.rs",
                "@@rules_rust+//crate_universe:src/utils/target_triple.rs"
              ],
              "binary": "cargo-bazel",
              "cargo_lockfile": "@@rules_rust+//crate_universe:Cargo.lock",
              "cargo_toml": "@@rules_rust+//crate_universe:Cargo.toml",
              "version": "1.84.0",
              "timeout": 900,
              "rust_toolchain_cargo_template": "@rust_host_tools//:bin/{tool}",
              "rust_toolchain_rustc_template": "@rust_host_tools//:bin/{tool}",
              "compressed_windows_toolchain_names": false
            }
          }
        },
        "moduleExtensionMetadata": {
          "explicitRootModuleDirectDeps": [
            "cargo_bazel_bootstrap"
          ],
          "explicitRootModuleDirectDevDeps": [],
          "useAllRepos": "NO",
          "reproducible": false
        },
        "recordedRepoMappingEntries": [
          [
            "bazel_features+",
            "bazel_features_globals",
            "bazel_features++version_extension+bazel_features_globals"
          ],
          [
            "bazel_features+",
            "bazel_features_version",
            "bazel_features++version_extension+bazel_features_version"
          ],
          [
            "bazel_tools",
            "rules_cc",
            "rules_cc+"
          ],
          [
            "rules_cc+",
            "bazel_tools",
            "bazel_tools"
          ],
          [
            "rules_rust+",
            "bazel_features",
            "bazel_features+"
          ],
          [
            "rules_rust+",
            "bazel_skylib",
            "bazel_skylib+"
          ],
          [
            "rules_rust+",
            "bazel_tools",
            "bazel_tools"
          ],
          [
            "rules_rust+",
            "cui",
            "rules_rust++cu+cui"
          ],
          [
            "rules_rust+",
            "rules_cc",
            "rules_cc+"
          ],
          [
            "rules_rust+",
            "rules_rust",
            "rules_rust+"
          ]
        ]
      }
    },
    "@@rules_swift+//swift:extensions.bzl%non_module_deps": {
      "general": {
        "bzlTransitiveDigest": "urnhfq3NjI9wFj7Q1nbFjfGu21BGKMdrc7P8v+mEzyA=",
        "usagesDigest": "oxicQmmPKp7Hz7aNyhnahbwtAN0bJqP+huWfVh1AngQ=",
        "recordedFileInputs": {},
        "recordedDirentsInputs": {},
        "envVariables": {},
        "generatedRepoSpecs": {
          "com_github_apple_swift_protobuf": {
            "repoRuleId": "@@bazel_tools//tools/build_defs/repo:http.bzl%http_archive",
            "attributes": {
              "urls": [
                "https://github.com/apple/swift-protobuf/archive/1.20.2.tar.gz"
              ],
              "sha256": "3fb50bd4d293337f202d917b6ada22f9548a0a0aed9d9a4d791e6fbd8a246ebb",
              "strip_prefix": "swift-protobuf-1.20.2/",
              "build_file": "@@rules_swift+//third_party:com_github_apple_swift_protobuf/BUILD.overlay"
            }
          },
          "com_github_grpc_grpc_swift": {
            "repoRuleId": "@@bazel_tools//tools/build_defs/repo:http.bzl%http_archive",
            "attributes": {
              "urls": [
                "https://github.com/grpc/grpc-swift/archive/1.16.0.tar.gz"
              ],
              "sha256": "58b60431d0064969f9679411264b82e40a217ae6bd34e17096d92cc4e47556a5",
              "strip_prefix": "grpc-swift-1.16.0/",
              "build_file": "@@rules_swift+//third_party:com_github_grpc_grpc_swift/BUILD.overlay"
            }
          },
          "com_github_apple_swift_nio": {
            "repoRuleId": "@@bazel_tools//tools/build_defs/repo:http.bzl%http_archive",
            "attributes": {
              "urls": [
                "https://github.com/apple/swift-nio/archive/2.42.0.tar.gz"
              ],
              "sha256": "e3304bc3fb53aea74a3e54bd005ede11f6dc357117d9b1db642d03aea87194a0",
              "strip_prefix": "swift-nio-2.42.0/",
              "build_file": "@@rules_swift+//third_party:com_github_apple_swift_nio/BUILD.overlay"
            }
          },
          "com_github_apple_swift_nio_http2": {
            "repoRuleId": "@@bazel_tools//tools/build_defs/repo:http.bzl%http_archive",
            "attributes": {
              "urls": [
                "https://github.com/apple/swift-nio-http2/archive/1.26.0.tar.gz"
              ],
              "sha256": "f0edfc9d6a7be1d587e5b403f2d04264bdfae59aac1d74f7d974a9022c6d2b25",
              "strip_prefix": "swift-nio-http2-1.26.0/",
              "build_file": "@@rules_swift+//third_party:com_github_apple_swift_nio_http2/BUILD.overlay"
            }
          },
          "com_github_apple_swift_nio_transport_services": {
            "repoRuleId": "@@bazel_tools//tools/build_defs/repo:http.bzl%http_archive",
            "attributes": {
              "urls": [
                "https://github.com/apple/swift-nio-transport-services/archive/1.15.0.tar.gz"
              ],
              "sha256": "f3498dafa633751a52b9b7f741f7ac30c42bcbeb3b9edca6d447e0da8e693262",
              "strip_prefix": "swift-nio-transport-services-1.15.0/",
              "build_file": "@@rules_swift+//third_party:com_github_apple_swift_nio_transport_services/BUILD.overlay"
            }
          },
          "com_github_apple_swift_nio_extras": {
            "repoRuleId": "@@bazel_tools//tools/build_defs/repo:http.bzl%http_archive",
            "attributes": {
              "urls": [
                "https://github.com/apple/swift-nio-extras/archive/1.4.0.tar.gz"
              ],
              "sha256": "4684b52951d9d9937bb3e8ccd6b5daedd777021ef2519ea2f18c4c922843b52b",
              "strip_prefix": "swift-nio-extras-1.4.0/",
              "build_file": "@@rules_swift+//third_party:com_github_apple_swift_nio_extras/BUILD.overlay"
            }
          },
          "com_github_apple_swift_log": {
            "repoRuleId": "@@bazel_tools//tools/build_defs/repo:http.bzl%http_archive",
            "attributes": {
              "urls": [
                "https://github.com/apple/swift-log/archive/1.4.4.tar.gz"
              ],
              "sha256": "48fe66426c784c0c20031f15dc17faf9f4c9037c192bfac2f643f65cb2321ba0",
              "strip_prefix": "swift-log-1.4.4/",
              "build_file": "@@rules_swift+//third_party:com_github_apple_swift_log/BUILD.overlay"
            }
          },
          "com_github_apple_swift_nio_ssl": {
            "repoRuleId": "@@bazel_tools//tools/build_defs/repo:http.bzl%http_archive",
            "attributes": {
              "urls": [
                "https://github.com/apple/swift-nio-ssl/archive/2.23.0.tar.gz"
              ],
              "sha256": "4787c63f61dd04d99e498adc3d1a628193387e41efddf8de19b8db04544d016d",
              "strip_prefix": "swift-nio-ssl-2.23.0/",
              "build_file": "@@rules_swift+//third_party:com_github_apple_swift_nio_ssl/BUILD.overlay"
            }
          },
          "com_github_apple_swift_collections": {
            "repoRuleId": "@@bazel_tools//tools/build_defs/repo:http.bzl%http_archive",
            "attributes": {
              "urls": [
                "https://github.com/apple/swift-collections/archive/1.0.4.tar.gz"
              ],
              "sha256": "d9e4c8a91c60fb9c92a04caccbb10ded42f4cb47b26a212bc6b39cc390a4b096",
              "strip_prefix": "swift-collections-1.0.4/",
              "build_file": "@@rules_swift+//third_party:com_github_apple_swift_collections/BUILD.overlay"
            }
          },
          "com_github_apple_swift_atomics": {
            "repoRuleId": "@@bazel_tools//tools/build_defs/repo:http.bzl%http_archive",
            "attributes": {
              "urls": [
                "https://github.com/apple/swift-atomics/archive/1.1.0.tar.gz"
              ],
              "sha256": "1bee7f469f7e8dc49f11cfa4da07182fbc79eab000ec2c17bfdce468c5d276fb",
              "strip_prefix": "swift-atomics-1.1.0/",
              "build_file": "@@rules_swift+//third_party:com_github_apple_swift_atomics/BUILD.overlay"
            }
          },
          "build_bazel_rules_swift_index_import": {
            "repoRuleId": "@@bazel_tools//tools/build_defs/repo:http.bzl%http_archive",
            "attributes": {
              "build_file": "@@rules_swift+//third_party:build_bazel_rules_swift_index_import/BUILD.overlay",
              "canonical_id": "index-import-5.8",
              "urls": [
                "https://github.com/MobileNativeFoundation/index-import/releases/download/5.8.0.1/index-import.tar.gz"
              ],
              "sha256": "28c1ffa39d99e74ed70623899b207b41f79214c498c603915aef55972a851a15"
            }
          },
          "build_bazel_rules_swift_local_config": {
            "repoRuleId": "@@rules_swift+//swift/internal:swift_autoconfiguration.bzl%swift_autoconfiguration",
            "attributes": {}
>>>>>>> 5de2adce
          }
        },
        "recordedRepoMappingEntries": [
          [
<<<<<<< HEAD
            "upb~",
            "bazel_tools",
            "bazel_tools"
=======
            "rules_swift+",
            "bazel_tools",
            "bazel_tools"
          ],
          [
            "rules_swift+",
            "build_bazel_rules_swift",
            "rules_swift+"
>>>>>>> 5de2adce
          ]
        ]
      }
    }
  }
}<|MERGE_RESOLUTION|>--- conflicted
+++ resolved
@@ -4938,33 +4938,14 @@
         ]
       }
     },
-<<<<<<< HEAD
-    "@@upb~//:non_module_deps.bzl%non_module_deps": {
-      "general": {
-        "bzlTransitiveDigest": "zrC0Xg5rY819dsKgDXDP+eTr1lB/eGewLGy9h4DnUBg=",
-        "usagesDigest": "jUN0s3TyKWQVNLdkIwSzKkk73kEAiVZpjP3qSq+wCWA=",
-=======
     "@@rules_rust+//crate_universe/private:internal_extensions.bzl%cu_nr": {
       "general": {
         "bzlTransitiveDigest": "IiqHICNdoz5IUOyuGtBHtVW5aqS9OjFQktWJTM4voSc=",
         "usagesDigest": "y6BFi/0Udc5/Shj1dxUxX4jfu5ybjfOiQhztUDSA7ws=",
->>>>>>> 5de2adce
         "recordedFileInputs": {},
         "recordedDirentsInputs": {},
         "envVariables": {},
         "generatedRepoSpecs": {
-<<<<<<< HEAD
-          "utf8_range": {
-            "bzlFile": "@@bazel_tools//tools/build_defs/repo:http.bzl",
-            "ruleClassName": "http_archive",
-            "attributes": {
-              "urls": [
-                "https://github.com/protocolbuffers/utf8_range/archive/de0b4a8ff9b5d4c98108bdfe723291a33c52c54f.zip"
-              ],
-              "strip_prefix": "utf8_range-de0b4a8ff9b5d4c98108bdfe723291a33c52c54f",
-              "sha256": "5da960e5e5d92394c809629a03af3c7709d2d3d0ca731dacb3a9fb4bf28f7702"
-            }
-=======
           "cargo_bazel_bootstrap": {
             "repoRuleId": "@@rules_rust+//cargo/private:cargo_bootstrap.bzl%cargo_bootstrap_repository",
             "attributes": {
@@ -5227,16 +5208,10 @@
           "build_bazel_rules_swift_local_config": {
             "repoRuleId": "@@rules_swift+//swift/internal:swift_autoconfiguration.bzl%swift_autoconfiguration",
             "attributes": {}
->>>>>>> 5de2adce
           }
         },
         "recordedRepoMappingEntries": [
           [
-<<<<<<< HEAD
-            "upb~",
-            "bazel_tools",
-            "bazel_tools"
-=======
             "rules_swift+",
             "bazel_tools",
             "bazel_tools"
@@ -5245,7 +5220,6 @@
             "rules_swift+",
             "build_bazel_rules_swift",
             "rules_swift+"
->>>>>>> 5de2adce
           ]
         ]
       }
